use std::{
    net::SocketAddr,
};
use serde::{Serialize, Deserialize};
use tokio::net::{TcpListener, TcpStream};
use futures::{StreamExt, SinkExt};
use subxt::utils::AccountId32;

use crate::shared::*;

#[derive(Deserialize, Debug, Clone)]
#[serde(tag = "type")]
pub enum RequestMessage {
    Status,
    EventsByAccountId {
        account_id: AccountId32,
    },
    EventsByAccountIndex {
        account_index: u32,
    },
    EventsByAuctionIndex {
        auction_index: u32,
    },
    EventsByBountyIndex {
        bounty_index: u32,
    },
    EventsByCandidateHash {
        candidate_hash: String,
    },
    EventsByMessageId {
        message_id: String,
    },
    EventsByParaId {
        para_id: u32,
    },
    EventsByPoolId {
        pool_id: u32,
    },
    EventsByProposalHash {
        proposal_hash: String,
    },
    EventsByProposalIndex {
        proposal_index: u32,
    },
    EventsByRefIndex {
        ref_index: u32,
    },
    EventsByRegistrarIndex {
        registrar_index: u32,
    },
    EventsByTipHash {
        tip_hash: String,
    },
}

#[derive(Serialize, Debug)]
#[serde(rename_all = "camelCase")]
<<<<<<< HEAD
struct EventFull {
    block_number: u32,
=======
pub struct EventFull {
    pub block_number: u32,
    pub event: Event,
>>>>>>> bf571c4a
}

#[derive(Serialize, Debug)]
#[serde(tag = "type", content = "data")]
#[serde(rename_all = "camelCase")]
pub enum ResponseMessage {
    #[serde(rename_all = "camelCase")]
    Status {
        last_head_block: u32,
        last_batch_block: u32,
        batch_indexing_complete: bool,
    },
    Events {
        events: Vec<EventFull>,
    },
    Error,
}

pub async fn process_msg(trees: &Trees, msg: RequestMessage) -> ResponseMessage {
    match msg {
        RequestMessage::Status => {
            ResponseMessage::Status {
                last_head_block: match trees.root.get("last_head_block").unwrap() {
                    Some(value) => u32::from_be_bytes(vector_as_u8_4_array(&value)),
                    None => 0,
                },
                last_batch_block: match trees.root.get("last_batch_block").unwrap() {
                    Some(value) => u32::from_be_bytes(vector_as_u8_4_array(&value)),
                    None => 0,
                },
                batch_indexing_complete: match trees.root.get("batch_indexing_complete").unwrap() {
                    Some(value) => value.to_vec()[0] == 1,
                    None => false,
                },
            }
        },
        RequestMessage::EventsByAccountId { account_id } => {
            let mut events = Vec::new();

            for kv in trees.account_id.scan_prefix(account_id) {
                let kv = kv.unwrap();
                let key = AccountIdKey::unserialize(kv.0.to_vec());

                events.push(EventFull {
                    block_number: key.block_number,
<<<<<<< HEAD
=======
                    event,
>>>>>>> bf571c4a
                });
            }

            ResponseMessage::Events { events }
        },
        RequestMessage::EventsByAccountIndex { account_index } => {
            let mut events = Vec::new();

            for kv in trees.account_index.scan_prefix(account_index.to_be_bytes()) {
                let kv = kv.unwrap();
                let key = AccountIndexKey::unserialize(kv.0.to_vec());

                events.push(EventFull {
                    block_number: key.block_number,
<<<<<<< HEAD
=======
                    event,
>>>>>>> bf571c4a
                });
            }

            ResponseMessage::Events { events }
        },
        RequestMessage::EventsByAuctionIndex { auction_index } => {
            let mut events = Vec::new();

            for kv in trees.auction_index.scan_prefix(auction_index.to_be_bytes()) {
                let kv = kv.unwrap();
                let key = AuctionIndexKey::unserialize(kv.0.to_vec());

                events.push(EventFull {
                    block_number: key.block_number,
<<<<<<< HEAD
=======
                    event,
>>>>>>> bf571c4a
                });
            }

            ResponseMessage::Events { events }
        },
        RequestMessage::EventsByBountyIndex { bounty_index } => {
            let mut events = Vec::new();

            for kv in trees.bounty_index.scan_prefix(bounty_index.to_be_bytes()) {
                let kv = kv.unwrap();
                let key = BountyIndexKey::unserialize(kv.0.to_vec());

                events.push(EventFull {
                    block_number: key.block_number,
<<<<<<< HEAD
=======
                    event,
>>>>>>> bf571c4a
                });
            }

            ResponseMessage::Events { events }
        },
        RequestMessage::EventsByCandidateHash { candidate_hash } => {
            match candidate_hash.get(2..66) {
                Some(candidate_hash) => match hex::decode(candidate_hash) {
                    Ok(candidate_hash) => {
                        let mut events = Vec::new();

                        for kv in trees.candidate_hash.scan_prefix(candidate_hash) {
                            let kv = kv.unwrap();
                            let key = CandidateHashKey::unserialize(kv.0.to_vec());

                            events.push(EventFull {
                                block_number: key.block_number,
<<<<<<< HEAD
=======
                                event,
>>>>>>> bf571c4a
                            });
                        }
                        ResponseMessage::Events { events }
                    },
                    Err(_) => ResponseMessage::Error,
                },
                None => ResponseMessage::Error,
            }
        },
        RequestMessage::EventsByMessageId { message_id } => {
            match message_id.get(2..66) {
                Some(message_id) => match hex::decode(message_id) {
                    Ok(message_id) => {
                        let mut events = Vec::new();

                        for kv in trees.message_id.scan_prefix(message_id) {
                            let kv = kv.unwrap();
                            let key = MessageIdKey::unserialize(kv.0.to_vec());

                            events.push(EventFull {
                                block_number: key.block_number,
<<<<<<< HEAD
=======
                                event,
>>>>>>> bf571c4a
                            });
                        }
                        ResponseMessage::Events { events }
                    },
                    Err(_) => ResponseMessage::Error,
                },
                None => ResponseMessage::Error,
            }
        },
        RequestMessage::EventsByParaId { para_id } => {
            let mut events = Vec::new();

            for kv in trees.para_id.scan_prefix(para_id.to_be_bytes()) {
                let kv = kv.unwrap();
                let key = ParaIdKey::unserialize(kv.0.to_vec());

                events.push(EventFull {
                    block_number: key.block_number,
<<<<<<< HEAD
=======
                    event,
>>>>>>> bf571c4a
                });
            }

            ResponseMessage::Events { events }
        },
        RequestMessage::EventsByPoolId { pool_id } => {
            let mut events = Vec::new();

            for kv in trees.pool_id.scan_prefix(pool_id.to_be_bytes()) {
                let kv = kv.unwrap();
                let key = PoolIdKey::unserialize(kv.0.to_vec());

                events.push(EventFull {
                    block_number: key.block_number,
<<<<<<< HEAD
=======
                    event,
>>>>>>> bf571c4a
                });
            }

            ResponseMessage::Events { events }
        },
        RequestMessage::EventsByProposalHash { proposal_hash } => {
            match proposal_hash.get(2..66) {
                Some(proposal_hash) => match hex::decode(proposal_hash) {
                    Ok(proposal_hash) => {
                        let mut events = Vec::new();

                        for kv in trees.proposal_hash.scan_prefix(proposal_hash) {
                            let kv = kv.unwrap();
                            let key = ProposalHashKey::unserialize(kv.0.to_vec());

                            events.push(EventFull {
                                block_number: key.block_number,
<<<<<<< HEAD
=======
                                event,
>>>>>>> bf571c4a
                            });
                        }
                        ResponseMessage::Events { events }
                    },
                    Err(_) => ResponseMessage::Error,
                },
                None => ResponseMessage::Error,
            }
        },
        RequestMessage::EventsByProposalIndex { proposal_index } => {
            let mut events = Vec::new();

            for kv in trees.proposal_index.scan_prefix(proposal_index.to_be_bytes()) {
                let kv = kv.unwrap();
                let key = ProposalIndexKey::unserialize(kv.0.to_vec());

                events.push(EventFull {
                    block_number: key.block_number,
<<<<<<< HEAD
=======
                    event,
>>>>>>> bf571c4a
                });
            }

            ResponseMessage::Events { events }
        },
        RequestMessage::EventsByRefIndex { ref_index } => {
            let mut events = Vec::new();

            for kv in trees.ref_index.scan_prefix(ref_index.to_be_bytes()) {
                let kv = kv.unwrap();
                let key = RefIndexKey::unserialize(kv.0.to_vec());

                events.push(EventFull {
                    block_number: key.block_number,
<<<<<<< HEAD
=======
                    event,
>>>>>>> bf571c4a
                });
            }

            ResponseMessage::Events { events }
        },
        RequestMessage::EventsByRegistrarIndex { registrar_index } => {
            let mut events = Vec::new();

            for kv in trees.registrar_index.scan_prefix(registrar_index.to_be_bytes()) {
                let kv = kv.unwrap();
                let key = RegistrarIndexKey::unserialize(kv.0.to_vec());

                events.push(EventFull {
                    block_number: key.block_number,
<<<<<<< HEAD
=======
                    event,
>>>>>>> bf571c4a
                });
            }

            ResponseMessage::Events { events }
        },
        RequestMessage::EventsByTipHash { tip_hash } => {
            match tip_hash.get(2..66) {
                Some(tip_hash) => match hex::decode(tip_hash) {
                    Ok(tip_hash) => {
                        let mut events = Vec::new();

                        for kv in trees.tip_hash.scan_prefix(tip_hash) {
                            let kv = kv.unwrap();
                            let key = TipHashKey::unserialize(kv.0.to_vec());

                            events.push(EventFull {
                                block_number: key.block_number,
<<<<<<< HEAD
=======
                                event,
>>>>>>> bf571c4a
                            });
                        }
                        ResponseMessage::Events { events }
                    },
                    Err(_) => ResponseMessage::Error,
                },
                None => ResponseMessage::Error,
            }
        },
    }
}

async fn handle_connection(raw_stream: TcpStream, addr: SocketAddr, trees: Trees) {
    println!("Incoming TCP connection from: {}", addr);

    let ws_stream = tokio_tungstenite::accept_async(raw_stream)
        .await
        .expect("Error during the websocket handshake occurred");
    println!("WebSocket connection established: {}", addr);

    let (mut ws_sender, mut ws_receiver) = ws_stream.split();

    loop {
        tokio::select! {
            Some(msg) = ws_receiver.next() => {
                let msg = msg.unwrap();
                if msg.is_text() || msg.is_binary() {
                    if let Ok(request_json) = serde_json::from_str(msg.to_text().unwrap()) {
                        let response_msg = process_msg(&trees, request_json).await;
                        let response_json = serde_json::to_string(&response_msg).unwrap();
                        ws_sender.send(tokio_tungstenite::tungstenite::Message::Text(response_json)).await.unwrap();
                    }
                }
            }
        }
    }
}


pub async fn websockets_listen(trees: Trees) {
    let addr = "0.0.0.0:8172".to_string();

    // Create the event loop and TCP listener we'll accept connections on.
    let try_socket = TcpListener::bind(&addr).await;
    let listener = try_socket.expect("Failed to bind");
    println!("Listening on: {}", addr);

    // Let's spawn the handling of each connection in a separate task.
    while let Ok((stream, addr)) = listener.accept().await {
        tokio::spawn(handle_connection(stream, addr, trees.clone()));
    }
}<|MERGE_RESOLUTION|>--- conflicted
+++ resolved
@@ -55,14 +55,8 @@
 
 #[derive(Serialize, Debug)]
 #[serde(rename_all = "camelCase")]
-<<<<<<< HEAD
-struct EventFull {
-    block_number: u32,
-=======
 pub struct EventFull {
     pub block_number: u32,
-    pub event: Event,
->>>>>>> bf571c4a
 }
 
 #[derive(Serialize, Debug)]
@@ -108,10 +102,6 @@
 
                 events.push(EventFull {
                     block_number: key.block_number,
-<<<<<<< HEAD
-=======
-                    event,
->>>>>>> bf571c4a
                 });
             }
 
@@ -126,10 +116,6 @@
 
                 events.push(EventFull {
                     block_number: key.block_number,
-<<<<<<< HEAD
-=======
-                    event,
->>>>>>> bf571c4a
                 });
             }
 
@@ -144,10 +130,6 @@
 
                 events.push(EventFull {
                     block_number: key.block_number,
-<<<<<<< HEAD
-=======
-                    event,
->>>>>>> bf571c4a
                 });
             }
 
@@ -162,10 +144,6 @@
 
                 events.push(EventFull {
                     block_number: key.block_number,
-<<<<<<< HEAD
-=======
-                    event,
->>>>>>> bf571c4a
                 });
             }
 
@@ -183,10 +161,6 @@
 
                             events.push(EventFull {
                                 block_number: key.block_number,
-<<<<<<< HEAD
-=======
-                                event,
->>>>>>> bf571c4a
                             });
                         }
                         ResponseMessage::Events { events }
@@ -208,10 +182,6 @@
 
                             events.push(EventFull {
                                 block_number: key.block_number,
-<<<<<<< HEAD
-=======
-                                event,
->>>>>>> bf571c4a
                             });
                         }
                         ResponseMessage::Events { events }
@@ -230,10 +200,6 @@
 
                 events.push(EventFull {
                     block_number: key.block_number,
-<<<<<<< HEAD
-=======
-                    event,
->>>>>>> bf571c4a
                 });
             }
 
@@ -248,10 +214,6 @@
 
                 events.push(EventFull {
                     block_number: key.block_number,
-<<<<<<< HEAD
-=======
-                    event,
->>>>>>> bf571c4a
                 });
             }
 
@@ -269,10 +231,6 @@
 
                             events.push(EventFull {
                                 block_number: key.block_number,
-<<<<<<< HEAD
-=======
-                                event,
->>>>>>> bf571c4a
                             });
                         }
                         ResponseMessage::Events { events }
@@ -291,10 +249,6 @@
 
                 events.push(EventFull {
                     block_number: key.block_number,
-<<<<<<< HEAD
-=======
-                    event,
->>>>>>> bf571c4a
                 });
             }
 
@@ -309,10 +263,6 @@
 
                 events.push(EventFull {
                     block_number: key.block_number,
-<<<<<<< HEAD
-=======
-                    event,
->>>>>>> bf571c4a
                 });
             }
 
@@ -327,10 +277,6 @@
 
                 events.push(EventFull {
                     block_number: key.block_number,
-<<<<<<< HEAD
-=======
-                    event,
->>>>>>> bf571c4a
                 });
             }
 
@@ -348,10 +294,6 @@
 
                             events.push(EventFull {
                                 block_number: key.block_number,
-<<<<<<< HEAD
-=======
-                                event,
->>>>>>> bf571c4a
                             });
                         }
                         ResponseMessage::Events { events }
