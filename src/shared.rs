use clap::Parser;

use subxt::{
    Config,
    SubstrateConfig,
    config::Header,
    utils::AccountId32,
};

use sled::Tree;

use parity_scale_codec::{Encode, Decode};
use serde::Serialize;

#[derive(Encode, Decode, Serialize, Debug, Clone)]
pub struct ParaId(pub u32);

#[subxt::subxt(runtime_metadata_path = "metadata.scale")]
pub mod polkadot {}

#[derive(Parser, Debug)]
#[command(author, version, about, long_about = None)]
pub struct Args {
   /// URL of Substrate node to connect to.
   #[arg(short, long)]
   pub url: Option<String>,
   /// Block number to start indexing from.
   #[arg(short, long)]
   pub block_height: Option<u32>,
}

#[derive(Clone)]
pub struct Trees {
    pub root: sled::Db,
    pub account_id: Tree,
    pub account_index: Tree,
    pub auction_index: Tree,
    pub bounty_index: Tree,
    pub candidate_hash: Tree,
    pub message_id: Tree,
    pub para_id: Tree,
    pub pool_id: Tree,
    pub proposal_hash: Tree,
    pub proposal_index: Tree,
    pub ref_index: Tree,
    pub registrar_index: Tree,
    pub tip_hash: Tree,
}

/**
 * Each tree has its own key format. Each key starts with the event parameter that is being indexed.
 */

#[derive(PartialEq, Debug)]
pub struct AccountIdKey {
    pub account_id: <SubstrateConfig as Config>::AccountId,
    pub block_number: <<SubstrateConfig as Config>::Header as Header>::Number,
    pub i: u32,
}

impl AccountIdKey {
    pub fn serialize(&self) -> Vec<u8> {
        [
            self.account_id.0.to_vec(),
            self.block_number.to_be_bytes().to_vec(),
            self.i.to_be_bytes().to_vec(),
        ].concat()
    }

    pub fn unserialize(vec: Vec<u8>) -> Self {
        AccountIdKey {
            account_id: AccountId32(vector_as_u8_32_array(&vec[0..32])),
            block_number: u32::from_be_bytes(vector_as_u8_4_array(&vec[32..36])),
            i: u32::from_be_bytes(vector_as_u8_4_array(&vec[36..40])),
        }
    }
}

#[derive(PartialEq, Debug)]
pub struct AccountIndexKey {
    pub account_index: u32,
    pub block_number: <<SubstrateConfig as Config>::Header as Header>::Number,
    pub i: u32,
}

impl AccountIndexKey {
    pub fn serialize(&self) -> Vec<u8> {
        [
            self.account_index.to_be_bytes().to_vec(),
            self.block_number.to_be_bytes().to_vec(),
            self.i.to_be_bytes().to_vec(),
        ].concat()
    }

    pub fn unserialize(vec: Vec<u8>) -> Self {
        AccountIndexKey {
            account_index: u32::from_be_bytes(vector_as_u8_4_array(&vec[0..4])),
            block_number: u32::from_be_bytes(vector_as_u8_4_array(&vec[4..8])),
            i: u32::from_be_bytes(vector_as_u8_4_array(&vec[8..12])),
        }
    }
}

#[derive(PartialEq, Debug)]
pub struct AuctionIndexKey {
    pub auction_index: u32,
    pub block_number: <<SubstrateConfig as Config>::Header as Header>::Number,
    pub i: u32,
}

impl AuctionIndexKey {
    pub fn serialize(&self) -> Vec<u8> {
        [
            self.auction_index.to_be_bytes().to_vec(),
            self.block_number.to_be_bytes().to_vec(),
            self.i.to_be_bytes().to_vec(),
        ].concat()
    }

    pub fn unserialize(vec: Vec<u8>) -> Self {
        AuctionIndexKey {
            auction_index: u32::from_be_bytes(vector_as_u8_4_array(&vec[0..4])),
            block_number: u32::from_be_bytes(vector_as_u8_4_array(&vec[4..8])),
            i: u32::from_be_bytes(vector_as_u8_4_array(&vec[8..12])),
        }
    }
}

#[derive(PartialEq, Debug)]
pub struct BountyIndexKey {
    pub bounty_index: u32,
    pub block_number: <<SubstrateConfig as Config>::Header as Header>::Number,
    pub i: u32,
}

impl BountyIndexKey {
    pub fn serialize(&self) -> Vec<u8> {
        [
            self.bounty_index.to_be_bytes().to_vec(),
            self.block_number.to_be_bytes().to_vec(),
            self.i.to_be_bytes().to_vec(),
        ].concat()
    }

    pub fn unserialize(vec: Vec<u8>) -> Self {
        BountyIndexKey {
            bounty_index: u32::from_be_bytes(vector_as_u8_4_array(&vec[0..4])),
            block_number: u32::from_be_bytes(vector_as_u8_4_array(&vec[4..8])),
            i: u32::from_be_bytes(vector_as_u8_4_array(&vec[8..12])),
        }
    }
}

#[derive(PartialEq, Debug)]
pub struct CandidateHashKey {
    pub candidate_hash: [u8; 32],
    pub block_number: <<SubstrateConfig as Config>::Header as Header>::Number,
    pub i: u32,
}

impl CandidateHashKey {
    pub fn serialize(&self) -> Vec<u8> {
        [
            self.candidate_hash.to_vec(),
            self.block_number.to_be_bytes().to_vec(),
            self.i.to_be_bytes().to_vec(),
        ].concat()
    }

    pub fn unserialize(vec: Vec<u8>) -> Self {
        CandidateHashKey {
            candidate_hash: vector_as_u8_32_array(&vec[0..32]),
            block_number: u32::from_be_bytes(vector_as_u8_4_array(&vec[32..36])),
            i: u32::from_be_bytes(vector_as_u8_4_array(&vec[36..40])),
        }
    }
}

#[derive(PartialEq, Debug)]
pub struct MessageIdKey {
    pub message_id: [u8; 32],
    pub block_number: <<SubstrateConfig as Config>::Header as Header>::Number,
    pub i: u32,
}

impl MessageIdKey {
    pub fn serialize(&self) -> Vec<u8> {
        [
            self.message_id.to_vec(),
            self.block_number.to_be_bytes().to_vec(),
            self.i.to_be_bytes().to_vec(),
        ].concat()
    }

    pub fn unserialize(vec: Vec<u8>) -> Self {
        MessageIdKey {
            message_id: vector_as_u8_32_array(&vec[0..32]),
            block_number: u32::from_be_bytes(vector_as_u8_4_array(&vec[32..36])),
            i: u32::from_be_bytes(vector_as_u8_4_array(&vec[36..40])),
        }
    }
}

#[derive(PartialEq, Debug)]
pub struct ParaIdKey {
    pub para_id: u32,
    pub block_number: <<SubstrateConfig as Config>::Header as Header>::Number,
    pub i: u32,
}

impl ParaIdKey {
    pub fn serialize(&self) -> Vec<u8> {
        [
            self.para_id.to_be_bytes().to_vec(),
            self.block_number.to_be_bytes().to_vec(),
            self.i.to_be_bytes().to_vec(),
        ].concat()
    }

    pub fn unserialize(vec: Vec<u8>) -> Self {
        ParaIdKey {
            para_id: u32::from_be_bytes(vector_as_u8_4_array(&vec[0..4])),
            block_number: u32::from_be_bytes(vector_as_u8_4_array(&vec[4..8])),
            i: u32::from_be_bytes(vector_as_u8_4_array(&vec[8..12])),
        }
    }
}

#[derive(PartialEq, Debug)]
pub struct PoolIdKey {
    pub pool_id: u32,
    pub block_number: <<SubstrateConfig as Config>::Header as Header>::Number,
    pub i: u32,
}

impl PoolIdKey {
    pub fn serialize(&self) -> Vec<u8> {
        [
            self.pool_id.to_be_bytes().to_vec(),
            self.block_number.to_be_bytes().to_vec(),
            self.i.to_be_bytes().to_vec(),
        ].concat()
    }

    pub fn unserialize(vec: Vec<u8>) -> Self {
        PoolIdKey {
            pool_id: u32::from_be_bytes(vector_as_u8_4_array(&vec[0..4])),
            block_number: u32::from_be_bytes(vector_as_u8_4_array(&vec[4..8])),
            i: u32::from_be_bytes(vector_as_u8_4_array(&vec[8..12])),
        }
    }
}

#[derive(PartialEq, Debug)]
pub struct RefIndexKey {
    pub ref_index: u32,
    pub block_number: <<SubstrateConfig as Config>::Header as Header>::Number,
    pub i: u32,
}

impl RefIndexKey {
    pub fn serialize(&self) -> Vec<u8> {
        [
            self.ref_index.to_be_bytes().to_vec(),
            self.block_number.to_be_bytes().to_vec(),
            self.i.to_be_bytes().to_vec(),
        ].concat()
    }

    pub fn unserialize(vec: Vec<u8>) -> Self {
        RefIndexKey {
            ref_index: u32::from_be_bytes(vector_as_u8_4_array(&vec[0..4])),
            block_number: u32::from_be_bytes(vector_as_u8_4_array(&vec[4..8])),
            i: u32::from_be_bytes(vector_as_u8_4_array(&vec[8..12])),
        }
    }
}

#[derive(PartialEq, Debug)]
pub struct RegistrarIndexKey {
    pub registrar_index: u32,
    pub block_number: <<SubstrateConfig as Config>::Header as Header>::Number,
    pub i: u32,
}

impl RegistrarIndexKey {
    pub fn serialize(&self) -> Vec<u8> {
        [
            self.registrar_index.to_be_bytes().to_vec(),
            self.block_number.to_be_bytes().to_vec(),
            self.i.to_be_bytes().to_vec(),
        ].concat()
    }

    pub fn unserialize(vec: Vec<u8>) -> Self {
        RegistrarIndexKey {
            registrar_index: u32::from_be_bytes(vector_as_u8_4_array(&vec[0..4])),
            block_number: u32::from_be_bytes(vector_as_u8_4_array(&vec[4..8])),
            i: u32::from_be_bytes(vector_as_u8_4_array(&vec[8..12])),
        }
    }
}

#[derive(PartialEq, Debug)]
pub struct ProposalHashKey {
    pub proposal_hash: [u8; 32],
    pub block_number: <<SubstrateConfig as Config>::Header as Header>::Number,
    pub i: u32,
}

impl ProposalHashKey {
    pub fn serialize(&self) -> Vec<u8> {
        [
            self.proposal_hash.to_vec(),
            self.block_number.to_be_bytes().to_vec(),
            self.i.to_be_bytes().to_vec(),
        ].concat()
    }

    pub fn unserialize(vec: Vec<u8>) -> Self {
        ProposalHashKey {
            proposal_hash: vector_as_u8_32_array(&vec[0..32]),
            block_number: u32::from_be_bytes(vector_as_u8_4_array(&vec[32..36])),
            i: u32::from_be_bytes(vector_as_u8_4_array(&vec[36..40])),
        }
    }
}

#[derive(PartialEq, Debug)]
pub struct ProposalIndexKey {
    pub proposal_index: u32,
    pub block_number: <<SubstrateConfig as Config>::Header as Header>::Number,
    pub i: u32,
}

impl ProposalIndexKey {
    pub fn serialize(&self) -> Vec<u8> {
        [
            self.proposal_index.to_be_bytes().to_vec(),
            self.block_number.to_be_bytes().to_vec(),
            self.i.to_be_bytes().to_vec(),
        ].concat()
    }

    pub fn unserialize(vec: Vec<u8>) -> Self {
        ProposalIndexKey {
            proposal_index: u32::from_be_bytes(vector_as_u8_4_array(&vec[0..4])),
            block_number: u32::from_be_bytes(vector_as_u8_4_array(&vec[4..8])),
            i: u32::from_be_bytes(vector_as_u8_4_array(&vec[8..12])),
        }
    }
}

#[derive(PartialEq, Debug)]
pub struct TipHashKey {
    pub tip_hash: [u8; 32],
    pub block_number: <<SubstrateConfig as Config>::Header as Header>::Number,
    pub i: u32,
}

impl TipHashKey {
    pub fn serialize(&self) -> Vec<u8> {
        [
            self.tip_hash.to_vec(),
            self.block_number.to_be_bytes().to_vec(),
            self.i.to_be_bytes().to_vec(),
        ].concat()
    }

    pub fn unserialize(vec: Vec<u8>) -> Self {
        TipHashKey {
            tip_hash: vector_as_u8_32_array(&vec[0..32]),
            block_number: u32::from_be_bytes(vector_as_u8_4_array(&vec[32..36])),
            i: u32::from_be_bytes(vector_as_u8_4_array(&vec[36..40])),
        }
    }
}

<<<<<<< HEAD
pub fn vector_as_u8_32_array(vector: &Vec<u8>) -> [u8; 32] {
=======
#[derive(Encode, Decode, Serialize, Debug, Clone)]
#[serde(rename_all = "camelCase")]
#[serde(tag = "pallet")]
pub enum Event {
    #[serde(rename_all = "camelCase")]
    None,
    #[serde(rename_all = "camelCase")]
    Auctions(Auctions),
    #[serde(rename_all = "camelCase")]
    BagsList(BagsList),
    #[serde(rename_all = "camelCase")]
    Balances(Balances),
    #[serde(rename_all = "camelCase")]
    Bounties(Bounties),
    #[serde(rename_all = "camelCase")]
    ChildBounties(ChildBounties),
    #[serde(rename_all = "camelCase")]
    Claims(Claims),
    #[serde(rename_all = "camelCase")]
    Collective(Collective),
    #[serde(rename_all = "camelCase")]
    Crowdloan(Crowdloan),
    #[serde(rename_all = "camelCase")]
    Democracy(Democracy),
    #[serde(rename_all = "camelCase")]
    ElectionProviderMultiPhase(ElectionProviderMultiPhase),
    #[serde(rename_all = "camelCase")]
    FastUnstake(FastUnstake),
    #[serde(rename_all = "camelCase")]
    Hrmp(Hrmp),
    #[serde(rename_all = "camelCase")]
    Paras(Paras),
    #[serde(rename_all = "camelCase")]
    ParasDisputes(ParasDisputes),
    #[serde(rename_all = "camelCase")]
    PhragmenElection(PhragmenElection),
    #[serde(rename_all = "camelCase")]
    Identity(Identity),
    #[serde(rename_all = "camelCase")]
    Indices(Indices),
    #[serde(rename_all = "camelCase")]
    Multisig(Multisig),
    #[serde(rename_all = "camelCase")]
    NominationPools(NominationPools),
    #[serde(rename_all = "camelCase")]
    Proxy(Proxy),
    #[serde(rename_all = "camelCase")]
    Registrar(Registrar),
    #[serde(rename_all = "camelCase")]
    Slots(Slots),
    #[serde(rename_all = "camelCase")]
    System(System),
    #[serde(rename_all = "camelCase")]
    Tips(Tips),
    #[serde(rename_all = "camelCase")]
    TransactionPayment(TransactionPayment),
    #[serde(rename_all = "camelCase")]
    Treasury(Treasury),
    #[serde(rename_all = "camelCase")]
    Ump(Ump),
    #[serde(rename_all = "camelCase")]
    Vesting(Vesting),
}

pub fn vector_as_u8_32_array(vector: &[u8]) -> [u8; 32] {
>>>>>>> bf571c4a
    let mut arr = [0u8; 32];
    arr[..32].copy_from_slice(&vector[..32]);
    arr
}

pub fn vector_as_u8_4_array(vector: &[u8]) -> [u8; 4] {
    let mut arr = [0u8; 4];
    arr[..4].copy_from_slice(&vector[..4]);
    arr
}


<|MERGE_RESOLUTION|>--- conflicted
+++ resolved
@@ -376,75 +376,7 @@
     }
 }
 
-<<<<<<< HEAD
-pub fn vector_as_u8_32_array(vector: &Vec<u8>) -> [u8; 32] {
-=======
-#[derive(Encode, Decode, Serialize, Debug, Clone)]
-#[serde(rename_all = "camelCase")]
-#[serde(tag = "pallet")]
-pub enum Event {
-    #[serde(rename_all = "camelCase")]
-    None,
-    #[serde(rename_all = "camelCase")]
-    Auctions(Auctions),
-    #[serde(rename_all = "camelCase")]
-    BagsList(BagsList),
-    #[serde(rename_all = "camelCase")]
-    Balances(Balances),
-    #[serde(rename_all = "camelCase")]
-    Bounties(Bounties),
-    #[serde(rename_all = "camelCase")]
-    ChildBounties(ChildBounties),
-    #[serde(rename_all = "camelCase")]
-    Claims(Claims),
-    #[serde(rename_all = "camelCase")]
-    Collective(Collective),
-    #[serde(rename_all = "camelCase")]
-    Crowdloan(Crowdloan),
-    #[serde(rename_all = "camelCase")]
-    Democracy(Democracy),
-    #[serde(rename_all = "camelCase")]
-    ElectionProviderMultiPhase(ElectionProviderMultiPhase),
-    #[serde(rename_all = "camelCase")]
-    FastUnstake(FastUnstake),
-    #[serde(rename_all = "camelCase")]
-    Hrmp(Hrmp),
-    #[serde(rename_all = "camelCase")]
-    Paras(Paras),
-    #[serde(rename_all = "camelCase")]
-    ParasDisputes(ParasDisputes),
-    #[serde(rename_all = "camelCase")]
-    PhragmenElection(PhragmenElection),
-    #[serde(rename_all = "camelCase")]
-    Identity(Identity),
-    #[serde(rename_all = "camelCase")]
-    Indices(Indices),
-    #[serde(rename_all = "camelCase")]
-    Multisig(Multisig),
-    #[serde(rename_all = "camelCase")]
-    NominationPools(NominationPools),
-    #[serde(rename_all = "camelCase")]
-    Proxy(Proxy),
-    #[serde(rename_all = "camelCase")]
-    Registrar(Registrar),
-    #[serde(rename_all = "camelCase")]
-    Slots(Slots),
-    #[serde(rename_all = "camelCase")]
-    System(System),
-    #[serde(rename_all = "camelCase")]
-    Tips(Tips),
-    #[serde(rename_all = "camelCase")]
-    TransactionPayment(TransactionPayment),
-    #[serde(rename_all = "camelCase")]
-    Treasury(Treasury),
-    #[serde(rename_all = "camelCase")]
-    Ump(Ump),
-    #[serde(rename_all = "camelCase")]
-    Vesting(Vesting),
-}
-
 pub fn vector_as_u8_32_array(vector: &[u8]) -> [u8; 32] {
->>>>>>> bf571c4a
     let mut arr = [0u8; 32];
     arr[..32].copy_from_slice(&vector[..32]);
     arr
