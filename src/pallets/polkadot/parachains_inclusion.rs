<<<<<<< HEAD
use crate::shared::*;
use crate::substrate::*;

=======
use parity_scale_codec::{Encode, Decode};
use serde::Serialize;

use crate::shared::*;
use crate::substrate::*;


pub struct CandidateReceipt(pub [u8; 32]);
pub struct HeadData(pub Vec<u8>);
pub struct CoreIndex(pub u32);
pub struct GroupIndex(pub u32);

#[derive(Encode, Decode, Serialize, Debug, Clone)]
#[serde(tag = "variant", content = "details")]
pub enum ParaInclusion {
    #[serde(rename_all = "camelCase")]
    CandidateBacked(CandidateReceipt, HeadData, CoreIndex, GroupIndex),
    #[serde(rename_all = "camelCase")]
    CandidateIncluded(CandidateReceipt, HeadData, CoreIndex, GroupIndex),
    #[serde(rename_all = "camelCase")]
    CandidateTimedOut(CandidateReceipt, HeadData, CoreIndex),
}

>>>>>>> bf571c4a
pub fn parachains_inclusion_index_event(trees: Trees, block_number: u32, event_index: u32, event: subxt::events::EventDetails) -> Result<(), subxt::Error> {
    match event.variant_name() {
        "CandidateBacked" => {
            let event = event.as_event::<polkadot::parachains_inclusion::events::CandidateBacked>()?.unwrap();
<<<<<<< HEAD
            index_event_account_id(trees.clone(), event.who, block_number, event_index);
=======
            let event_db = Event::ParaInclusion(
                ParaInclusion::CandidateBacked (
                    who: event.who.clone(),
                    ethereum_address: event.ethereum_address.0,
                    amount: event.amount,
                )
            );
            let value = Event::encode(&event_db);
//            index_event_account_id(trees, event.who, block_number, event_index, &value);
>>>>>>> bf571c4a
            Ok(())
        },
        _ => Ok(()),
    }
}
<|MERGE_RESOLUTION|>--- conflicted
+++ resolved
@@ -1,49 +1,11 @@
-<<<<<<< HEAD
 use crate::shared::*;
 use crate::substrate::*;
 
-=======
-use parity_scale_codec::{Encode, Decode};
-use serde::Serialize;
-
-use crate::shared::*;
-use crate::substrate::*;
-
-
-pub struct CandidateReceipt(pub [u8; 32]);
-pub struct HeadData(pub Vec<u8>);
-pub struct CoreIndex(pub u32);
-pub struct GroupIndex(pub u32);
-
-#[derive(Encode, Decode, Serialize, Debug, Clone)]
-#[serde(tag = "variant", content = "details")]
-pub enum ParaInclusion {
-    #[serde(rename_all = "camelCase")]
-    CandidateBacked(CandidateReceipt, HeadData, CoreIndex, GroupIndex),
-    #[serde(rename_all = "camelCase")]
-    CandidateIncluded(CandidateReceipt, HeadData, CoreIndex, GroupIndex),
-    #[serde(rename_all = "camelCase")]
-    CandidateTimedOut(CandidateReceipt, HeadData, CoreIndex),
-}
-
->>>>>>> bf571c4a
 pub fn parachains_inclusion_index_event(trees: Trees, block_number: u32, event_index: u32, event: subxt::events::EventDetails) -> Result<(), subxt::Error> {
     match event.variant_name() {
         "CandidateBacked" => {
             let event = event.as_event::<polkadot::parachains_inclusion::events::CandidateBacked>()?.unwrap();
-<<<<<<< HEAD
-            index_event_account_id(trees.clone(), event.who, block_number, event_index);
-=======
-            let event_db = Event::ParaInclusion(
-                ParaInclusion::CandidateBacked (
-                    who: event.who.clone(),
-                    ethereum_address: event.ethereum_address.0,
-                    amount: event.amount,
-                )
-            );
-            let value = Event::encode(&event_db);
-//            index_event_account_id(trees, event.who, block_number, event_index, &value);
->>>>>>> bf571c4a
+            index_event_account_id(trees, event.who, block_number, event_index);
             Ok(())
         },
         _ => Ok(()),
