<<<<<<< HEAD
use crate::shared::*;
use crate::substrate::*;

=======
use subxt::{
    utils::AccountId32,
};

use parity_scale_codec::{Encode, Decode};
use serde::Serialize;

use crate::shared::*;
use crate::substrate::*;

#[derive(Encode, Decode, Serialize, Debug, Clone)]
#[serde(tag = "variant", content = "details")]
pub enum Auctions {
    #[serde(rename_all = "camelCase")]
    AuctionStarted {
        auction_index: u32,
        lease_period: u32,
        ending: u32,
    },
    #[serde(rename_all = "camelCase")]
    AuctionClosed {
        auction_index: u32,
    },
    #[serde(rename_all = "camelCase")]
    Reserved {
        bidder: AccountId32,
        extra_reserved: u128,
        total_amount: u128,
    },
    #[serde(rename_all = "camelCase")]
    Unreserved {
        bidder: AccountId32,
        amount: u128,
    },
    #[serde(rename_all = "camelCase")]
    ReserveConfiscated {
        para_id: u32,
        leaser: AccountId32,
        amount: u128,
    },
    #[serde(rename_all = "camelCase")]
    BidAccepted {
        bidder: AccountId32,
        para_id: u32,
        amount: u128,
        first_slot: u32,
        last_slot: u32,
    },
    #[serde(rename_all = "camelCase")]
    WinningOffset {
        auction_index: u32,
        block_number: u32,
    },
}

>>>>>>> bf571c4a
pub fn auctions_index_event(trees: Trees, block_number: u32, event_index: u32, event: subxt::events::EventDetails) -> Result<(), subxt::Error> {
    match event.variant_name() {
        "AuctionStarted" => {
            let event = event.as_event::<polkadot::auctions::events::AuctionStarted>()?.unwrap();
<<<<<<< HEAD
            index_event_auction_index(trees.clone(), event.auction_index, block_number, event_index);
=======
            let event_db = Event::Auctions(
                Auctions::AuctionStarted {
                    auction_index: event.auction_index,
                    lease_period: event.lease_period,
                    ending: event.ending,
                }
            );
            let value = Event::encode(&event_db);
            index_event_auction_index(trees, event.auction_index, block_number, event_index, &value);
>>>>>>> bf571c4a
            Ok(())
        },
        "AuctionClosed" => {
            let event = event.as_event::<polkadot::auctions::events::AuctionClosed>()?.unwrap();
<<<<<<< HEAD
            index_event_auction_index(trees.clone(), event.auction_index, block_number, event_index);
=======
            let event_db = Event::Auctions(
                Auctions::AuctionClosed {
                    auction_index: event.auction_index,
                }
            );
            let value = Event::encode(&event_db);
            index_event_auction_index(trees, event.auction_index, block_number, event_index, &value);
>>>>>>> bf571c4a
            Ok(())
        },
        "Reserved" => {
            let event = event.as_event::<polkadot::auctions::events::Reserved>()?.unwrap();
<<<<<<< HEAD
            index_event_account_id(trees.clone(), event.bidder, block_number, event_index);
=======
            let event_db = Event::Auctions(
                Auctions::Reserved {
                    bidder: event.bidder.clone(),
                    extra_reserved: event.extra_reserved,
                    total_amount: event.total_amount,
                }
            );
            let value = Event::encode(&event_db);
            index_event_account_id(trees, event.bidder, block_number, event_index, &value);
>>>>>>> bf571c4a
            Ok(())
        },
        "Unreserved" => {
            let event = event.as_event::<polkadot::auctions::events::Unreserved>()?.unwrap();
<<<<<<< HEAD
            index_event_account_id(trees.clone(), event.bidder, block_number, event_index);
=======
            let event_db = Event::Auctions(
                Auctions::Unreserved {
                    bidder: event.bidder.clone(),
                    amount: event.amount,
                }
            );
            let value = Event::encode(&event_db);
            index_event_account_id(trees, event.bidder, block_number, event_index, &value);
>>>>>>> bf571c4a
            Ok(())
        },
        "ReserveConfiscated" => {
            let event = event.as_event::<polkadot::auctions::events::ReserveConfiscated>()?.unwrap();
<<<<<<< HEAD
            index_event_para_id(trees.clone(), event.para_id.0, block_number, event_index);
            index_event_account_id(trees.clone(), event.leaser, block_number, event_index);
=======
            let event_db = Event::Auctions(
                Auctions::ReserveConfiscated {
                    para_id: event.para_id.0,
                    leaser: event.leaser.clone(),
                    amount: event.amount,
                }
            );
            let value = Event::encode(&event_db);
            index_event_para_id(trees.clone(), event.para_id.0, block_number, event_index, &value);
            index_event_account_id(trees, event.leaser, block_number, event_index, &value);
>>>>>>> bf571c4a
            Ok(())
        },
        "BidAccepted" => {
            let event = event.as_event::<polkadot::auctions::events::BidAccepted>()?.unwrap();
<<<<<<< HEAD
            index_event_account_id(trees.clone(), event.bidder, block_number, event_index);
            index_event_para_id(trees.clone(), event.para_id.0, block_number, event_index);
=======
            let event_db = Event::Auctions(
                Auctions::BidAccepted {
                    bidder: event.bidder.clone(),
                    para_id: event.para_id.0,
                    amount: event.amount,
                    first_slot: event.first_slot,
                    last_slot: event.last_slot,
                }
            );
            let value = Event::encode(&event_db);
            index_event_account_id(trees.clone(), event.bidder, block_number, event_index, &value);
            index_event_para_id(trees, event.para_id.0, block_number, event_index, &value);
>>>>>>> bf571c4a
            Ok(())
        },
        "WinningOffset" => {
            let event = event.as_event::<polkadot::auctions::events::WinningOffset>()?.unwrap();
<<<<<<< HEAD
            index_event_auction_index(trees.clone(), event.auction_index, block_number, event_index);
=======
            let event_db = Event::Auctions(
                Auctions::WinningOffset {
                    auction_index: event.auction_index,
                    block_number: event.block_number,
                }
            );
            let value = Event::encode(&event_db);
            index_event_auction_index(trees, event.auction_index, block_number, event_index, &value);
>>>>>>> bf571c4a
            Ok(())
        },
        _ => Ok(()),
    }
}<|MERGE_RESOLUTION|>--- conflicted
+++ resolved
@@ -1,185 +1,43 @@
-<<<<<<< HEAD
 use crate::shared::*;
 use crate::substrate::*;
 
-=======
-use subxt::{
-    utils::AccountId32,
-};
-
-use parity_scale_codec::{Encode, Decode};
-use serde::Serialize;
-
-use crate::shared::*;
-use crate::substrate::*;
-
-#[derive(Encode, Decode, Serialize, Debug, Clone)]
-#[serde(tag = "variant", content = "details")]
-pub enum Auctions {
-    #[serde(rename_all = "camelCase")]
-    AuctionStarted {
-        auction_index: u32,
-        lease_period: u32,
-        ending: u32,
-    },
-    #[serde(rename_all = "camelCase")]
-    AuctionClosed {
-        auction_index: u32,
-    },
-    #[serde(rename_all = "camelCase")]
-    Reserved {
-        bidder: AccountId32,
-        extra_reserved: u128,
-        total_amount: u128,
-    },
-    #[serde(rename_all = "camelCase")]
-    Unreserved {
-        bidder: AccountId32,
-        amount: u128,
-    },
-    #[serde(rename_all = "camelCase")]
-    ReserveConfiscated {
-        para_id: u32,
-        leaser: AccountId32,
-        amount: u128,
-    },
-    #[serde(rename_all = "camelCase")]
-    BidAccepted {
-        bidder: AccountId32,
-        para_id: u32,
-        amount: u128,
-        first_slot: u32,
-        last_slot: u32,
-    },
-    #[serde(rename_all = "camelCase")]
-    WinningOffset {
-        auction_index: u32,
-        block_number: u32,
-    },
-}
-
->>>>>>> bf571c4a
 pub fn auctions_index_event(trees: Trees, block_number: u32, event_index: u32, event: subxt::events::EventDetails) -> Result<(), subxt::Error> {
     match event.variant_name() {
         "AuctionStarted" => {
             let event = event.as_event::<polkadot::auctions::events::AuctionStarted>()?.unwrap();
-<<<<<<< HEAD
-            index_event_auction_index(trees.clone(), event.auction_index, block_number, event_index);
-=======
-            let event_db = Event::Auctions(
-                Auctions::AuctionStarted {
-                    auction_index: event.auction_index,
-                    lease_period: event.lease_period,
-                    ending: event.ending,
-                }
-            );
-            let value = Event::encode(&event_db);
-            index_event_auction_index(trees, event.auction_index, block_number, event_index, &value);
->>>>>>> bf571c4a
+            index_event_auction_index(trees, event.auction_index, block_number, event_index);
             Ok(())
         },
         "AuctionClosed" => {
             let event = event.as_event::<polkadot::auctions::events::AuctionClosed>()?.unwrap();
-<<<<<<< HEAD
-            index_event_auction_index(trees.clone(), event.auction_index, block_number, event_index);
-=======
-            let event_db = Event::Auctions(
-                Auctions::AuctionClosed {
-                    auction_index: event.auction_index,
-                }
-            );
-            let value = Event::encode(&event_db);
-            index_event_auction_index(trees, event.auction_index, block_number, event_index, &value);
->>>>>>> bf571c4a
+            index_event_auction_index(trees, event.auction_index, block_number, event_index);
             Ok(())
         },
         "Reserved" => {
             let event = event.as_event::<polkadot::auctions::events::Reserved>()?.unwrap();
-<<<<<<< HEAD
-            index_event_account_id(trees.clone(), event.bidder, block_number, event_index);
-=======
-            let event_db = Event::Auctions(
-                Auctions::Reserved {
-                    bidder: event.bidder.clone(),
-                    extra_reserved: event.extra_reserved,
-                    total_amount: event.total_amount,
-                }
-            );
-            let value = Event::encode(&event_db);
-            index_event_account_id(trees, event.bidder, block_number, event_index, &value);
->>>>>>> bf571c4a
+            index_event_account_id(trees, event.bidder, block_number, event_index);
             Ok(())
         },
         "Unreserved" => {
             let event = event.as_event::<polkadot::auctions::events::Unreserved>()?.unwrap();
-<<<<<<< HEAD
-            index_event_account_id(trees.clone(), event.bidder, block_number, event_index);
-=======
-            let event_db = Event::Auctions(
-                Auctions::Unreserved {
-                    bidder: event.bidder.clone(),
-                    amount: event.amount,
-                }
-            );
-            let value = Event::encode(&event_db);
-            index_event_account_id(trees, event.bidder, block_number, event_index, &value);
->>>>>>> bf571c4a
+            index_event_account_id(trees, event.bidder, block_number, event_index);
             Ok(())
         },
         "ReserveConfiscated" => {
             let event = event.as_event::<polkadot::auctions::events::ReserveConfiscated>()?.unwrap();
-<<<<<<< HEAD
             index_event_para_id(trees.clone(), event.para_id.0, block_number, event_index);
-            index_event_account_id(trees.clone(), event.leaser, block_number, event_index);
-=======
-            let event_db = Event::Auctions(
-                Auctions::ReserveConfiscated {
-                    para_id: event.para_id.0,
-                    leaser: event.leaser.clone(),
-                    amount: event.amount,
-                }
-            );
-            let value = Event::encode(&event_db);
-            index_event_para_id(trees.clone(), event.para_id.0, block_number, event_index, &value);
-            index_event_account_id(trees, event.leaser, block_number, event_index, &value);
->>>>>>> bf571c4a
+            index_event_account_id(trees, event.leaser, block_number, event_index);
             Ok(())
         },
         "BidAccepted" => {
             let event = event.as_event::<polkadot::auctions::events::BidAccepted>()?.unwrap();
-<<<<<<< HEAD
             index_event_account_id(trees.clone(), event.bidder, block_number, event_index);
-            index_event_para_id(trees.clone(), event.para_id.0, block_number, event_index);
-=======
-            let event_db = Event::Auctions(
-                Auctions::BidAccepted {
-                    bidder: event.bidder.clone(),
-                    para_id: event.para_id.0,
-                    amount: event.amount,
-                    first_slot: event.first_slot,
-                    last_slot: event.last_slot,
-                }
-            );
-            let value = Event::encode(&event_db);
-            index_event_account_id(trees.clone(), event.bidder, block_number, event_index, &value);
-            index_event_para_id(trees, event.para_id.0, block_number, event_index, &value);
->>>>>>> bf571c4a
+            index_event_para_id(trees, event.para_id.0, block_number, event_index);
             Ok(())
         },
         "WinningOffset" => {
             let event = event.as_event::<polkadot::auctions::events::WinningOffset>()?.unwrap();
-<<<<<<< HEAD
-            index_event_auction_index(trees.clone(), event.auction_index, block_number, event_index);
-=======
-            let event_db = Event::Auctions(
-                Auctions::WinningOffset {
-                    auction_index: event.auction_index,
-                    block_number: event.block_number,
-                }
-            );
-            let value = Event::encode(&event_db);
-            index_event_auction_index(trees, event.auction_index, block_number, event_index, &value);
->>>>>>> bf571c4a
+            index_event_auction_index(trees, event.auction_index, block_number, event_index);
             Ok(())
         },
         _ => Ok(()),
