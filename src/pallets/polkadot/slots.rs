--- conflicted
+++ resolved
@@ -1,55 +1,12 @@
-<<<<<<< HEAD
 use crate::shared::*;
 use crate::substrate::*;
 
-=======
-use subxt::{
-    utils::AccountId32,
-};
-
-use parity_scale_codec::{Encode, Decode};
-use serde::Serialize;
-
-use crate::shared::*;
-use crate::substrate::*;
-
-#[derive(Encode, Decode, Serialize, Debug, Clone)]
-#[serde(tag = "variant", content = "details")]
-pub enum Slots {
-    #[serde(rename_all = "camelCase")]
-    Leased {
-        para_id: ParaId,
-        leaser: AccountId32,
-        period_begin: u32,
-        period_count: u32,
-        extra_reserved: u128,
-        total_amount: u128,
-    },
-}
-
->>>>>>> bf571c4a
 pub fn slots_index_event(trees: Trees, block_number: u32, event_index: u32, event: subxt::events::EventDetails) -> Result<(), subxt::Error> {
     match event.variant_name() {
         "Leased" => {
             let event = event.as_event::<polkadot::slots::events::Leased>()?.unwrap();
-<<<<<<< HEAD
             index_event_para_id(trees.clone(), event.para_id.0, block_number, event_index);
-            index_event_account_id(trees.clone(), event.leaser, block_number, event_index);
-=======
-            let event_db = Event::Slots(
-                Slots::Leased {
-                    para_id: ParaId(event.para_id.0),
-                    leaser: event.leaser.clone(),
-                    period_begin: event.period_begin,
-                    period_count: event.period_count,
-                    extra_reserved: event.extra_reserved,
-                    total_amount: event.total_amount,
-                }
-            );
-            let value = Event::encode(&event_db);
-            index_event_para_id(trees.clone(), event.para_id.0, block_number, event_index, &value);
-            index_event_account_id(trees, event.leaser, block_number, event_index, &value);
->>>>>>> bf571c4a
+            index_event_account_id(trees, event.leaser, block_number, event_index);
             Ok(())
         },
         _ => Ok(()),
