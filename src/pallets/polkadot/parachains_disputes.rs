<<<<<<< HEAD
use crate::shared::*;
use crate::substrate::*;

=======
use parity_scale_codec::{Encode, Decode};
use serde::Serialize;

use crate::shared::*;
use crate::substrate::*;

#[derive(Encode, Decode, Debug, Clone)]
pub struct CandidateHash(pub [u8; 32]);

impl Serialize for CandidateHash {
    fn serialize<S>(&self, serializer: S) -> Result<S::Ok, S::Error>
    where
        S: serde::Serializer,
    {
        let mut hex_string = "0x".to_owned();
        hex_string.push_str(&hex::encode(self.0));
        serializer.serialize_str(&hex_string)
    }
}


#[derive(Encode, Decode, Serialize, Debug, Clone)]
#[serde(rename_all = "camelCase")]
pub enum DisputeLocation {
    Local,
    Remote,
}

use crate::shared::polkadot::runtime_types::polkadot_runtime_parachains::disputes::DisputeLocation as SubDisputeLocation;

impl From<SubDisputeLocation> for DisputeLocation {
    fn from(x: SubDisputeLocation) -> Self {
        match x {
            SubDisputeLocation::Local => DisputeLocation::Local,
            SubDisputeLocation::Remote => DisputeLocation::Remote,
        }
    }
}

#[derive(Encode, Decode, Serialize, Debug, Clone)]
#[serde(rename_all = "camelCase")]
pub enum DisputeResult {
    Valid,
    Invalid,
}

use crate::shared::polkadot::runtime_types::polkadot_runtime_parachains::disputes::DisputeResult as SubDisputeResult;

impl From<SubDisputeResult> for DisputeResult {
    fn from(x: SubDisputeResult) -> Self {
        match x {
            SubDisputeResult::Valid => DisputeResult::Valid,
            SubDisputeResult::Invalid => DisputeResult::Invalid,
        }
    }
}

#[derive(Encode, Decode, Serialize, Debug, Clone)]
#[allow(clippy::enum_variant_names)]
#[serde(tag = "variant", content = "details")]
pub enum ParasDisputes {
    DisputeInitiated {
        candidate_hash: CandidateHash,
        dispute_location: DisputeLocation,
    },
    DisputeConcluded {
        candidate_hash: CandidateHash,
        dispute_location: DisputeResult,
    },
    DisputeTimedOut {
        candidate_hash: CandidateHash,
    },
}

>>>>>>> bf571c4a
pub fn parachains_disputes_index_event(trees: Trees, block_number: u32, event_index: u32, event: subxt::events::EventDetails) -> Result<(), subxt::Error> {
    match event.variant_name() {
        "DisputeInitiated" => {
            let event = event.as_event::<polkadot::paras_disputes::events::DisputeInitiated>()?.unwrap();
<<<<<<< HEAD
            index_event_candidate_hash(trees.clone(), event.0.0.0, block_number, event_index);
=======
            let event_db = Event::ParasDisputes(
                ParasDisputes::DisputeInitiated {
                    candidate_hash: CandidateHash(event.0.0.0),
                    dispute_location: event.1.into(),
                }
            );
            let value = Event::encode(&event_db);
            index_event_candidate_hash(trees, event.0.0.0, block_number, event_index, &value);
>>>>>>> bf571c4a
            Ok(())
        },
        "DisputeConcluded" => {
            let event = event.as_event::<polkadot::paras_disputes::events::DisputeConcluded>()?.unwrap();
<<<<<<< HEAD
            index_event_candidate_hash(trees.clone(), event.0.0.0, block_number, event_index);
=======
            let event_db = Event::ParasDisputes(
                ParasDisputes::DisputeConcluded {
                    candidate_hash: CandidateHash(event.0.0.0),
                    dispute_location: event.1.into(),
                }
            );
            let value = Event::encode(&event_db);
            index_event_candidate_hash(trees, event.0.0.0, block_number, event_index, &value);
>>>>>>> bf571c4a
            Ok(())
        },
        "DisputeTimedOut" => {
            let event = event.as_event::<polkadot::paras_disputes::events::DisputeTimedOut>()?.unwrap();
<<<<<<< HEAD
            index_event_candidate_hash(trees.clone(), event.0.0.0, block_number, event_index);
=======
            let event_db = Event::ParasDisputes(
                ParasDisputes::DisputeTimedOut {
                    candidate_hash: CandidateHash(event.0.0.0),
                }
            );
            let value = Event::encode(&event_db);
            index_event_candidate_hash(trees, event.0.0.0, block_number, event_index, &value);
>>>>>>> bf571c4a
            Ok(())
        },
        _ => Ok(()),
    }
}<|MERGE_RESOLUTION|>--- conflicted
+++ resolved
@@ -1,130 +1,21 @@
-<<<<<<< HEAD
 use crate::shared::*;
 use crate::substrate::*;
 
-=======
-use parity_scale_codec::{Encode, Decode};
-use serde::Serialize;
-
-use crate::shared::*;
-use crate::substrate::*;
-
-#[derive(Encode, Decode, Debug, Clone)]
-pub struct CandidateHash(pub [u8; 32]);
-
-impl Serialize for CandidateHash {
-    fn serialize<S>(&self, serializer: S) -> Result<S::Ok, S::Error>
-    where
-        S: serde::Serializer,
-    {
-        let mut hex_string = "0x".to_owned();
-        hex_string.push_str(&hex::encode(self.0));
-        serializer.serialize_str(&hex_string)
-    }
-}
-
-
-#[derive(Encode, Decode, Serialize, Debug, Clone)]
-#[serde(rename_all = "camelCase")]
-pub enum DisputeLocation {
-    Local,
-    Remote,
-}
-
-use crate::shared::polkadot::runtime_types::polkadot_runtime_parachains::disputes::DisputeLocation as SubDisputeLocation;
-
-impl From<SubDisputeLocation> for DisputeLocation {
-    fn from(x: SubDisputeLocation) -> Self {
-        match x {
-            SubDisputeLocation::Local => DisputeLocation::Local,
-            SubDisputeLocation::Remote => DisputeLocation::Remote,
-        }
-    }
-}
-
-#[derive(Encode, Decode, Serialize, Debug, Clone)]
-#[serde(rename_all = "camelCase")]
-pub enum DisputeResult {
-    Valid,
-    Invalid,
-}
-
-use crate::shared::polkadot::runtime_types::polkadot_runtime_parachains::disputes::DisputeResult as SubDisputeResult;
-
-impl From<SubDisputeResult> for DisputeResult {
-    fn from(x: SubDisputeResult) -> Self {
-        match x {
-            SubDisputeResult::Valid => DisputeResult::Valid,
-            SubDisputeResult::Invalid => DisputeResult::Invalid,
-        }
-    }
-}
-
-#[derive(Encode, Decode, Serialize, Debug, Clone)]
-#[allow(clippy::enum_variant_names)]
-#[serde(tag = "variant", content = "details")]
-pub enum ParasDisputes {
-    DisputeInitiated {
-        candidate_hash: CandidateHash,
-        dispute_location: DisputeLocation,
-    },
-    DisputeConcluded {
-        candidate_hash: CandidateHash,
-        dispute_location: DisputeResult,
-    },
-    DisputeTimedOut {
-        candidate_hash: CandidateHash,
-    },
-}
-
->>>>>>> bf571c4a
 pub fn parachains_disputes_index_event(trees: Trees, block_number: u32, event_index: u32, event: subxt::events::EventDetails) -> Result<(), subxt::Error> {
     match event.variant_name() {
         "DisputeInitiated" => {
             let event = event.as_event::<polkadot::paras_disputes::events::DisputeInitiated>()?.unwrap();
-<<<<<<< HEAD
-            index_event_candidate_hash(trees.clone(), event.0.0.0, block_number, event_index);
-=======
-            let event_db = Event::ParasDisputes(
-                ParasDisputes::DisputeInitiated {
-                    candidate_hash: CandidateHash(event.0.0.0),
-                    dispute_location: event.1.into(),
-                }
-            );
-            let value = Event::encode(&event_db);
-            index_event_candidate_hash(trees, event.0.0.0, block_number, event_index, &value);
->>>>>>> bf571c4a
+            index_event_candidate_hash(trees, event.0.0.0, block_number, event_index);
             Ok(())
         },
         "DisputeConcluded" => {
             let event = event.as_event::<polkadot::paras_disputes::events::DisputeConcluded>()?.unwrap();
-<<<<<<< HEAD
-            index_event_candidate_hash(trees.clone(), event.0.0.0, block_number, event_index);
-=======
-            let event_db = Event::ParasDisputes(
-                ParasDisputes::DisputeConcluded {
-                    candidate_hash: CandidateHash(event.0.0.0),
-                    dispute_location: event.1.into(),
-                }
-            );
-            let value = Event::encode(&event_db);
-            index_event_candidate_hash(trees, event.0.0.0, block_number, event_index, &value);
->>>>>>> bf571c4a
+            index_event_candidate_hash(trees, event.0.0.0, block_number, event_index);
             Ok(())
         },
         "DisputeTimedOut" => {
             let event = event.as_event::<polkadot::paras_disputes::events::DisputeTimedOut>()?.unwrap();
-<<<<<<< HEAD
-            index_event_candidate_hash(trees.clone(), event.0.0.0, block_number, event_index);
-=======
-            let event_db = Event::ParasDisputes(
-                ParasDisputes::DisputeTimedOut {
-                    candidate_hash: CandidateHash(event.0.0.0),
-                }
-            );
-            let value = Event::encode(&event_db);
-            index_event_candidate_hash(trees, event.0.0.0, block_number, event_index, &value);
->>>>>>> bf571c4a
+            index_event_candidate_hash(trees, event.0.0.0, block_number, event_index);
             Ok(())
         },
         _ => Ok(()),
