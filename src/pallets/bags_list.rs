<<<<<<< HEAD
use crate::shared::*;
use crate::substrate::*;

=======
use subxt::{
    utils::AccountId32,
};

use parity_scale_codec::{Encode, Decode};
use serde::Serialize;

use crate::shared::*;
use crate::substrate::*;

#[derive(Encode, Decode, Serialize, Debug, Clone)]
#[serde(tag = "variant", content = "details")]
pub enum BagsList {
    #[serde(rename_all = "camelCase")]
    Rebagged {
        who: AccountId32,
        from: u64,
        to: u64,
    },
    #[serde(rename_all = "camelCase")]
    ScoreUpdated {
        who: AccountId32,
        new_score: u64,
    },
}

>>>>>>> bf571c4a
pub fn bags_list_index_event(trees: Trees, block_number: u32, event_index: u32, event: subxt::events::EventDetails) -> Result<(), subxt::Error> {
    match event.variant_name() {
        "Rebagged" => {
            let event = event.as_event::<polkadot::voter_list::events::Rebagged>()?.unwrap();
<<<<<<< HEAD
            index_event_account_id(trees.clone(), event.who, block_number, event_index);
=======
            let event_db = Event::BagsList(
                BagsList::Rebagged {
                    who: event.who.clone(),
                    from: event.from,
                    to: event.to,
                }
            );
            let value = Event::encode(&event_db);
            index_event_account_id(trees, event.who, block_number, event_index, &value);
>>>>>>> bf571c4a
            Ok(())
        },
        "ScoreUpdated" => {
            let event = event.as_event::<polkadot::voter_list::events::ScoreUpdated>()?.unwrap();
<<<<<<< HEAD
            index_event_account_id(trees.clone(), event.who, block_number, event_index);
=======
            let event_db = Event::BagsList(
                BagsList::ScoreUpdated {
                    who: event.who.clone(),
                    new_score: event.new_score,
                }
            );
            let value = Event::encode(&event_db);
            index_event_account_id(trees, event.who, block_number, event_index, &value);
>>>>>>> bf571c4a
            Ok(())
        },
        _ => Ok(()),
    }
}<|MERGE_RESOLUTION|>--- conflicted
+++ resolved
@@ -1,68 +1,16 @@
-<<<<<<< HEAD
 use crate::shared::*;
 use crate::substrate::*;
 
-=======
-use subxt::{
-    utils::AccountId32,
-};
-
-use parity_scale_codec::{Encode, Decode};
-use serde::Serialize;
-
-use crate::shared::*;
-use crate::substrate::*;
-
-#[derive(Encode, Decode, Serialize, Debug, Clone)]
-#[serde(tag = "variant", content = "details")]
-pub enum BagsList {
-    #[serde(rename_all = "camelCase")]
-    Rebagged {
-        who: AccountId32,
-        from: u64,
-        to: u64,
-    },
-    #[serde(rename_all = "camelCase")]
-    ScoreUpdated {
-        who: AccountId32,
-        new_score: u64,
-    },
-}
-
->>>>>>> bf571c4a
 pub fn bags_list_index_event(trees: Trees, block_number: u32, event_index: u32, event: subxt::events::EventDetails) -> Result<(), subxt::Error> {
     match event.variant_name() {
         "Rebagged" => {
             let event = event.as_event::<polkadot::voter_list::events::Rebagged>()?.unwrap();
-<<<<<<< HEAD
-            index_event_account_id(trees.clone(), event.who, block_number, event_index);
-=======
-            let event_db = Event::BagsList(
-                BagsList::Rebagged {
-                    who: event.who.clone(),
-                    from: event.from,
-                    to: event.to,
-                }
-            );
-            let value = Event::encode(&event_db);
-            index_event_account_id(trees, event.who, block_number, event_index, &value);
->>>>>>> bf571c4a
+            index_event_account_id(trees, event.who, block_number, event_index);
             Ok(())
         },
         "ScoreUpdated" => {
             let event = event.as_event::<polkadot::voter_list::events::ScoreUpdated>()?.unwrap();
-<<<<<<< HEAD
-            index_event_account_id(trees.clone(), event.who, block_number, event_index);
-=======
-            let event_db = Event::BagsList(
-                BagsList::ScoreUpdated {
-                    who: event.who.clone(),
-                    new_score: event.new_score,
-                }
-            );
-            let value = Event::encode(&event_db);
-            index_event_account_id(trees, event.who, block_number, event_index, &value);
->>>>>>> bf571c4a
+            index_event_account_id(trees, event.who, block_number, event_index);
             Ok(())
         },
         _ => Ok(()),
