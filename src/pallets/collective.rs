<<<<<<< HEAD
use crate::shared::*;
use crate::substrate::*;

=======
use subxt::{
    utils::AccountId32,
};

use parity_scale_codec::{Encode, Decode};
use serde::Serialize;

use crate::shared::*;
use crate::substrate::*;

#[derive(Encode, Decode, Debug, Clone)]
pub struct ProposalHash(pub [u8; 32]);

impl Serialize for ProposalHash {
    fn serialize<S>(&self, serializer: S) -> Result<S::Ok, S::Error>
    where
        S: serde::Serializer,
    {
        let mut hex_string = "0x".to_owned();
        hex_string.push_str(&hex::encode(self.0));
        serializer.serialize_str(&hex_string)
    }
}

#[derive(Encode, Decode, Serialize, Debug, Clone)]
#[serde(tag = "variant", content = "details")]
pub enum Collective {
    #[serde(rename_all = "camelCase")]
    Proposed {
        account: AccountId32,
        proposal_index: u32,
        proposal_hash: ProposalHash,
        threshold: u32,
    },
    #[serde(rename_all = "camelCase")]
    Voted {
        account: AccountId32,
        proposal_hash: ProposalHash,
        voted: bool,
        yes: u32,
        no: u32,
    },
    #[serde(rename_all = "camelCase")]
    Approved {
        proposal_hash: ProposalHash,
    },
    #[serde(rename_all = "camelCase")]
    Disapproved {
        proposal_hash: ProposalHash,
    },
    #[serde(rename_all = "camelCase")]
    Executed {
        proposal_hash: ProposalHash,
    },
    #[serde(rename_all = "camelCase")]
    MemberExecuted {
        proposal_hash: ProposalHash,
    },
    #[serde(rename_all = "camelCase")]
    Closed {
        proposal_hash: ProposalHash,
        yes: u32,
        no: u32,
    },
}

>>>>>>> bf571c4a
pub fn collective_index_event(trees: Trees, block_number: u32, event_index: u32, event: subxt::events::EventDetails) -> Result<(), subxt::Error> {
    match event.variant_name() {
        "Proposed" => {
            let event = event.as_event::<polkadot::council::events::Proposed>()?
                .ok_or(subxt::Error::Other("Event not found.".to_string()))?;
<<<<<<< HEAD
            index_event_account_id(trees.clone(), event.account, block_number, event_index);
            index_event_proposal_index(trees.clone(), event.proposal_index, block_number, event_index);
            index_event_proposal_hash(trees.clone(), event.proposal_hash.into(), block_number, event_index);
=======
            let event_db = Event::Collective(
                Collective::Proposed {
                    account: event.account.clone(),
                    proposal_index: event.proposal_index,
                    proposal_hash: ProposalHash(event.proposal_hash.into()),
                    threshold: event.threshold,
                }
            );
            let value = Event::encode(&event_db);
            index_event_account_id(trees.clone(), event.account, block_number, event_index, &value);
            index_event_proposal_index(trees.clone(), event.proposal_index, block_number, event_index, &value);
            index_event_proposal_hash(trees, event.proposal_hash.into(), block_number, event_index, &value);
>>>>>>> bf571c4a
            Ok(())
        },
        "Voted" => {
            let event = event.as_event::<polkadot::council::events::Voted>()?
                .ok_or(subxt::Error::Other("Event not found.".to_string()))?;
<<<<<<< HEAD
            index_event_account_id(trees.clone(), event.account, block_number, event_index);
            index_event_proposal_hash(trees.clone(), event.proposal_hash.into(), block_number, event_index);
=======
            let event_db = Event::Collective(
                Collective::Voted {
                    account: event.account.clone(),
                    proposal_hash: ProposalHash(event.proposal_hash.into()),
                    voted: event.voted,
                    yes: event.yes,
                    no: event.no,
                }
            );
            let value = Event::encode(&event_db);
            index_event_account_id(trees.clone(), event.account, block_number, event_index, &value);
            index_event_proposal_hash(trees, event.proposal_hash.into(), block_number, event_index, &value);
>>>>>>> bf571c4a
            Ok(())
        },
        "Approved" => {
            let event = event.as_event::<polkadot::council::events::Approved>()?
                .ok_or(subxt::Error::Other("Event not found.".to_string()))?;
<<<<<<< HEAD
            index_event_proposal_hash(trees.clone(), event.proposal_hash.into(), block_number, event_index);
=======
            let event_db = Event::Collective(
                Collective::Approved {
            	        proposal_hash: ProposalHash(event.proposal_hash.into()),
                }
            );
            let value = Event::encode(&event_db);
            index_event_proposal_hash(trees, event.proposal_hash.into(), block_number, event_index, &value);
>>>>>>> bf571c4a
            Ok(())
        },
        "Disapproved" => {
            let event = event.as_event::<polkadot::council::events::Disapproved>()?
                .ok_or(subxt::Error::Other("Event not found.".to_string()))?;
<<<<<<< HEAD
            index_event_proposal_hash(trees.clone(), event.proposal_hash.into(), block_number, event_index);
=======
            let event_db = Event::Collective(
                Collective::Disapproved {
            	    proposal_hash: ProposalHash(event.proposal_hash.into()),
                }
            );
            let value = Event::encode(&event_db);
            index_event_proposal_hash(trees, event.proposal_hash.into(), block_number, event_index, &value);
>>>>>>> bf571c4a
            Ok(())
        },
        "Executed" => {
            let event = event.as_event::<polkadot::council::events::Executed>()?
                .ok_or(subxt::Error::Other("Event not found.".to_string()))?;
<<<<<<< HEAD
            index_event_proposal_hash(trees.clone(), event.proposal_hash.into(), block_number, event_index);
=======
            let event_db = Event::Collective(
                Collective::Executed {
            	        proposal_hash: ProposalHash(event.proposal_hash.into()),
                }
            );
            let value = Event::encode(&event_db);
            index_event_proposal_hash(trees, event.proposal_hash.into(), block_number, event_index, &value);
>>>>>>> bf571c4a
            Ok(())
        },
        "MemberExecuted" => {
            let event = event.as_event::<polkadot::council::events::MemberExecuted>()?
                .ok_or(subxt::Error::Other("Event not found.".to_string()))?;
<<<<<<< HEAD
            index_event_proposal_hash(trees.clone(), event.proposal_hash.into(), block_number, event_index);
=======
            let event_db = Event::Collective(
                Collective::MemberExecuted {
            	        proposal_hash: ProposalHash(event.proposal_hash.into()),
                }
            );
            let value = Event::encode(&event_db);
            index_event_proposal_hash(trees, event.proposal_hash.into(), block_number, event_index, &value);
>>>>>>> bf571c4a
            Ok(())
        },
        "Closed" => {
            let event = event.as_event::<polkadot::council::events::Closed>()?
                .ok_or(subxt::Error::Other("Event not found.".to_string()))?;
<<<<<<< HEAD
            index_event_proposal_hash(trees.clone(), event.proposal_hash.into(), block_number, event_index);
=======
            let event_db = Event::Collective(
                Collective::Closed {
            	        proposal_hash: ProposalHash(event.proposal_hash.into()),
                    yes: event.yes,
                    no: event.no,
                }
            );
            let value = Event::encode(&event_db);
            index_event_proposal_hash(trees, event.proposal_hash.into(), block_number, event_index, &value);
>>>>>>> bf571c4a
            Ok(())
        },
        _ => Ok(()),
    }
}<|MERGE_RESOLUTION|>--- conflicted
+++ resolved
@@ -1,202 +1,51 @@
-<<<<<<< HEAD
 use crate::shared::*;
 use crate::substrate::*;
 
-=======
-use subxt::{
-    utils::AccountId32,
-};
-
-use parity_scale_codec::{Encode, Decode};
-use serde::Serialize;
-
-use crate::shared::*;
-use crate::substrate::*;
-
-#[derive(Encode, Decode, Debug, Clone)]
-pub struct ProposalHash(pub [u8; 32]);
-
-impl Serialize for ProposalHash {
-    fn serialize<S>(&self, serializer: S) -> Result<S::Ok, S::Error>
-    where
-        S: serde::Serializer,
-    {
-        let mut hex_string = "0x".to_owned();
-        hex_string.push_str(&hex::encode(self.0));
-        serializer.serialize_str(&hex_string)
-    }
-}
-
-#[derive(Encode, Decode, Serialize, Debug, Clone)]
-#[serde(tag = "variant", content = "details")]
-pub enum Collective {
-    #[serde(rename_all = "camelCase")]
-    Proposed {
-        account: AccountId32,
-        proposal_index: u32,
-        proposal_hash: ProposalHash,
-        threshold: u32,
-    },
-    #[serde(rename_all = "camelCase")]
-    Voted {
-        account: AccountId32,
-        proposal_hash: ProposalHash,
-        voted: bool,
-        yes: u32,
-        no: u32,
-    },
-    #[serde(rename_all = "camelCase")]
-    Approved {
-        proposal_hash: ProposalHash,
-    },
-    #[serde(rename_all = "camelCase")]
-    Disapproved {
-        proposal_hash: ProposalHash,
-    },
-    #[serde(rename_all = "camelCase")]
-    Executed {
-        proposal_hash: ProposalHash,
-    },
-    #[serde(rename_all = "camelCase")]
-    MemberExecuted {
-        proposal_hash: ProposalHash,
-    },
-    #[serde(rename_all = "camelCase")]
-    Closed {
-        proposal_hash: ProposalHash,
-        yes: u32,
-        no: u32,
-    },
-}
-
->>>>>>> bf571c4a
 pub fn collective_index_event(trees: Trees, block_number: u32, event_index: u32, event: subxt::events::EventDetails) -> Result<(), subxt::Error> {
     match event.variant_name() {
         "Proposed" => {
             let event = event.as_event::<polkadot::council::events::Proposed>()?
                 .ok_or(subxt::Error::Other("Event not found.".to_string()))?;
-<<<<<<< HEAD
             index_event_account_id(trees.clone(), event.account, block_number, event_index);
             index_event_proposal_index(trees.clone(), event.proposal_index, block_number, event_index);
-            index_event_proposal_hash(trees.clone(), event.proposal_hash.into(), block_number, event_index);
-=======
-            let event_db = Event::Collective(
-                Collective::Proposed {
-                    account: event.account.clone(),
-                    proposal_index: event.proposal_index,
-                    proposal_hash: ProposalHash(event.proposal_hash.into()),
-                    threshold: event.threshold,
-                }
-            );
-            let value = Event::encode(&event_db);
-            index_event_account_id(trees.clone(), event.account, block_number, event_index, &value);
-            index_event_proposal_index(trees.clone(), event.proposal_index, block_number, event_index, &value);
-            index_event_proposal_hash(trees, event.proposal_hash.into(), block_number, event_index, &value);
->>>>>>> bf571c4a
+            index_event_proposal_hash(trees, event.proposal_hash.into(), block_number, event_index);
             Ok(())
         },
         "Voted" => {
             let event = event.as_event::<polkadot::council::events::Voted>()?
                 .ok_or(subxt::Error::Other("Event not found.".to_string()))?;
-<<<<<<< HEAD
             index_event_account_id(trees.clone(), event.account, block_number, event_index);
-            index_event_proposal_hash(trees.clone(), event.proposal_hash.into(), block_number, event_index);
-=======
-            let event_db = Event::Collective(
-                Collective::Voted {
-                    account: event.account.clone(),
-                    proposal_hash: ProposalHash(event.proposal_hash.into()),
-                    voted: event.voted,
-                    yes: event.yes,
-                    no: event.no,
-                }
-            );
-            let value = Event::encode(&event_db);
-            index_event_account_id(trees.clone(), event.account, block_number, event_index, &value);
-            index_event_proposal_hash(trees, event.proposal_hash.into(), block_number, event_index, &value);
->>>>>>> bf571c4a
+            index_event_proposal_hash(trees, event.proposal_hash.into(), block_number, event_index);
             Ok(())
         },
         "Approved" => {
             let event = event.as_event::<polkadot::council::events::Approved>()?
                 .ok_or(subxt::Error::Other("Event not found.".to_string()))?;
-<<<<<<< HEAD
-            index_event_proposal_hash(trees.clone(), event.proposal_hash.into(), block_number, event_index);
-=======
-            let event_db = Event::Collective(
-                Collective::Approved {
-            	        proposal_hash: ProposalHash(event.proposal_hash.into()),
-                }
-            );
-            let value = Event::encode(&event_db);
-            index_event_proposal_hash(trees, event.proposal_hash.into(), block_number, event_index, &value);
->>>>>>> bf571c4a
+            index_event_proposal_hash(trees, event.proposal_hash.into(), block_number, event_index);
             Ok(())
         },
         "Disapproved" => {
             let event = event.as_event::<polkadot::council::events::Disapproved>()?
                 .ok_or(subxt::Error::Other("Event not found.".to_string()))?;
-<<<<<<< HEAD
-            index_event_proposal_hash(trees.clone(), event.proposal_hash.into(), block_number, event_index);
-=======
-            let event_db = Event::Collective(
-                Collective::Disapproved {
-            	    proposal_hash: ProposalHash(event.proposal_hash.into()),
-                }
-            );
-            let value = Event::encode(&event_db);
-            index_event_proposal_hash(trees, event.proposal_hash.into(), block_number, event_index, &value);
->>>>>>> bf571c4a
+            index_event_proposal_hash(trees, event.proposal_hash.into(), block_number, event_index);
             Ok(())
         },
         "Executed" => {
             let event = event.as_event::<polkadot::council::events::Executed>()?
                 .ok_or(subxt::Error::Other("Event not found.".to_string()))?;
-<<<<<<< HEAD
-            index_event_proposal_hash(trees.clone(), event.proposal_hash.into(), block_number, event_index);
-=======
-            let event_db = Event::Collective(
-                Collective::Executed {
-            	        proposal_hash: ProposalHash(event.proposal_hash.into()),
-                }
-            );
-            let value = Event::encode(&event_db);
-            index_event_proposal_hash(trees, event.proposal_hash.into(), block_number, event_index, &value);
->>>>>>> bf571c4a
+            index_event_proposal_hash(trees, event.proposal_hash.into(), block_number, event_index);
             Ok(())
         },
         "MemberExecuted" => {
             let event = event.as_event::<polkadot::council::events::MemberExecuted>()?
                 .ok_or(subxt::Error::Other("Event not found.".to_string()))?;
-<<<<<<< HEAD
-            index_event_proposal_hash(trees.clone(), event.proposal_hash.into(), block_number, event_index);
-=======
-            let event_db = Event::Collective(
-                Collective::MemberExecuted {
-            	        proposal_hash: ProposalHash(event.proposal_hash.into()),
-                }
-            );
-            let value = Event::encode(&event_db);
-            index_event_proposal_hash(trees, event.proposal_hash.into(), block_number, event_index, &value);
->>>>>>> bf571c4a
+            index_event_proposal_hash(trees, event.proposal_hash.into(), block_number, event_index);
             Ok(())
         },
         "Closed" => {
             let event = event.as_event::<polkadot::council::events::Closed>()?
                 .ok_or(subxt::Error::Other("Event not found.".to_string()))?;
-<<<<<<< HEAD
-            index_event_proposal_hash(trees.clone(), event.proposal_hash.into(), block_number, event_index);
-=======
-            let event_db = Event::Collective(
-                Collective::Closed {
-            	        proposal_hash: ProposalHash(event.proposal_hash.into()),
-                    yes: event.yes,
-                    no: event.no,
-                }
-            );
-            let value = Event::encode(&event_db);
-            index_event_proposal_hash(trees, event.proposal_hash.into(), block_number, event_index, &value);
->>>>>>> bf571c4a
+            index_event_proposal_hash(trees, event.proposal_hash.into(), block_number, event_index);
             Ok(())
         },
         _ => Ok(()),
