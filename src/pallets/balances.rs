--- conflicted
+++ resolved
@@ -1,263 +1,58 @@
-<<<<<<< HEAD
 use crate::shared::*;
 use crate::substrate::*;
 
-=======
-use subxt::{
-    utils::AccountId32,
-};
-
-use parity_scale_codec::{Encode, Decode};
-use serde::Serialize;
-
-use crate::shared::*;
-use crate::substrate::*;
-
-#[derive(Encode, Decode, Serialize, Debug, Clone)]
-#[serde(rename_all = "camelCase")]
-pub enum Status {
-    Free,
-    Reserved,
-}
-
-use crate::polkadot::runtime_types::frame_support::traits::tokens::misc::BalanceStatus;
-
-impl From<&BalanceStatus> for Status {
-    fn from(x: &BalanceStatus) -> Status {
-        match x {
-            BalanceStatus::Free => Status::Free,
-            BalanceStatus::Reserved => Status::Reserved,
-        }
-    }
-}
-
-#[derive(Encode, Decode, Serialize, Debug, Clone)]
-#[serde(tag = "variant", content = "details")]
-pub enum Balances {
-    #[serde(rename_all = "camelCase")]
-    Endowed {
-        account: AccountId32,
-        free_balance: u128,
-    },
-    #[serde(rename_all = "camelCase")]
-    DustLost {
-        account: AccountId32,
-        amount: u128,
-    },
-    #[serde(rename_all = "camelCase")]
-    Transfer {
-        from: AccountId32,
-        to: AccountId32,
-        value: u128,
-    },
-    #[serde(rename_all = "camelCase")]
-    BalanceSet {
-        who: AccountId32,
-        free: u128,
-        reserved: u128,
-    },
-    #[serde(rename_all = "camelCase")]
-    Reserved {
-        who: AccountId32,
-        amount: u128,
-    },
-    #[serde(rename_all = "camelCase")]
-    Unreserved {
-        who: AccountId32,
-        amount: u128,
-    },
-    #[serde(rename_all = "camelCase")]
-    ReserveRepatriated {
-        from: AccountId32,
-        to: AccountId32,
-        amount: u128,
-        destination_status: Status,
-    },
-    #[serde(rename_all = "camelCase")]
-    Deposit {
-        who: AccountId32,
-        amount: u128,
-    },
-    Withdraw {
-        who: AccountId32,
-        amount: u128,
-    },
-    #[serde(rename_all = "camelCase")]
-    Slashed {
-        who: AccountId32,
-        amount: u128,
-    },
-}
-
->>>>>>> bf571c4a
 pub fn balance_index_event(trees: Trees, block_number: u32, event_index: u32, event: subxt::events::EventDetails) -> Result<(), subxt::Error> {
     match event.variant_name() {
         "Endowed" => {
             let endowed_event = event.as_event::<polkadot::balances::events::Endowed>()?.unwrap();
-<<<<<<< HEAD
-            index_event_account_id(trees.clone(), endowed_event.account, block_number, event_index);
-=======
-            let event = Event::Balances(
-                Balances::Endowed {
-                    account: endowed_event.account.clone(),
-                    free_balance: endowed_event.free_balance,
-                }
-            );
-            let value = Event::encode(&event);
-            index_event_account_id(trees, endowed_event.account, block_number, event_index, &value);
->>>>>>> bf571c4a
+            index_event_account_id(trees, endowed_event.account, block_number, event_index);
             Ok(())
         },
         "DustLost" => {
             let dustlost_event = event.as_event::<polkadot::balances::events::DustLost>()?.unwrap();
-<<<<<<< HEAD
-            index_event_account_id(trees.clone(), dustlost_event.account, block_number, event_index);
-=======
-            let event = Event::Balances(
-                Balances::DustLost {
-                    account: dustlost_event.account.clone(),
-                    amount: dustlost_event.amount,
-                }
-            );
-            let value = Event::encode(&event);
-            index_event_account_id(trees, dustlost_event.account, block_number, event_index, &value);
->>>>>>> bf571c4a
+            index_event_account_id(trees, dustlost_event.account, block_number, event_index);
             Ok(())
         },
         "Transfer" => {
             let transfer_event = event.as_event::<polkadot::balances::events::Transfer>()?.unwrap();
-<<<<<<< HEAD
             index_event_account_id(trees.clone(), transfer_event.from, block_number, event_index);
-            index_event_account_id(trees.clone(), transfer_event.to, block_number, event_index);
-=======
-            let event = Event::Balances(
-                Balances::Transfer {
-                    from: transfer_event.from.clone(),
-                    to: transfer_event.to.clone(),
-                    value: transfer_event.amount,
-                }
-            );
-            let value = Event::encode(&event);
-            index_event_account_id(trees.clone(), transfer_event.from, block_number, event_index, &value);
-            index_event_account_id(trees, transfer_event.to, block_number, event_index, &value);
->>>>>>> bf571c4a
+            index_event_account_id(trees, transfer_event.to, block_number, event_index);
             Ok(())
         },
         "BalanceSet" => {
             let balance_set_event = event.as_event::<polkadot::balances::events::BalanceSet>()?.unwrap();
-<<<<<<< HEAD
-            index_event_account_id(trees.clone(), balance_set_event.who, block_number, event_index);
-=======
-            let event = Event::Balances(
-                Balances::BalanceSet {
-                    who: balance_set_event.who.clone(),
-                    free: balance_set_event.free,
-                    reserved: balance_set_event.reserved,
-                }
-            );
-            let value = Event::encode(&event);
-            index_event_account_id(trees, balance_set_event.who, block_number, event_index, &value);
->>>>>>> bf571c4a
+            index_event_account_id(trees, balance_set_event.who, block_number, event_index);
             Ok(())
         },
         "Reserved" => {
             let reserved_event = event.as_event::<polkadot::balances::events::Reserved>()?.unwrap();
-<<<<<<< HEAD
-            index_event_account_id(trees.clone(), reserved_event.who, block_number, event_index);
-=======
-            let event = Event::Balances(
-                Balances::Reserved {
-                    who: reserved_event.who.clone(),
-                    amount: reserved_event.amount,
-                }
-            );
-            let value = Event::encode(&event);
-            index_event_account_id(trees, reserved_event.who, block_number, event_index, &value);
->>>>>>> bf571c4a
+            index_event_account_id(trees, reserved_event.who, block_number, event_index);
             Ok(())
         },
         "Unreserved" => {
             let unreserved_event = event.as_event::<polkadot::balances::events::Unreserved>()?.unwrap();
-<<<<<<< HEAD
-            index_event_account_id(trees.clone(), unreserved_event.who, block_number, event_index);
-=======
-            let event = Event::Balances(
-                Balances::Unreserved {
-                    who: unreserved_event.who.clone(),
-                    amount: unreserved_event.amount,
-                }
-            );
-            let value = Event::encode(&event);
-            index_event_account_id(trees, unreserved_event.who, block_number, event_index, &value);
->>>>>>> bf571c4a
+            index_event_account_id(trees, unreserved_event.who, block_number, event_index);
             Ok(())
         },
         "ReserveRepatriated" => {
             let reserve_repatriated_event = event.as_event::<polkadot::balances::events::ReserveRepatriated>()?.unwrap();
-<<<<<<< HEAD
             index_event_account_id(trees.clone(), reserve_repatriated_event.from, block_number, event_index);
-            index_event_account_id(trees.clone(), reserve_repatriated_event.to, block_number, event_index);
-=======
-            let event = Event::Balances(
-                Balances::ReserveRepatriated {
-                    from: reserve_repatriated_event.from.clone(),
-                    to: reserve_repatriated_event.to.clone(),
-                    amount: reserve_repatriated_event.amount,
-                    destination_status: Status::from(&reserve_repatriated_event.destination_status),
-                }
-            );
-            let value = Event::encode(&event);
-            index_event_account_id(trees.clone(), reserve_repatriated_event.from, block_number, event_index, &value);
-            index_event_account_id(trees, reserve_repatriated_event.to, block_number, event_index, &value);
->>>>>>> bf571c4a
+            index_event_account_id(trees, reserve_repatriated_event.to, block_number, event_index);
             Ok(())
         },
         "Deposit" => {
             let deposit_event = event.as_event::<polkadot::balances::events::Deposit>()?.unwrap();
-<<<<<<< HEAD
-            index_event_account_id(trees.clone(), deposit_event.who, block_number, event_index);
-=======
-            let event = Event::Balances(
-                Balances::Deposit {
-                    who: deposit_event.who.clone(),
-                    amount: deposit_event.amount,
-                }
-            );
-            let value = Event::encode(&event);
-            index_event_account_id(trees, deposit_event.who, block_number, event_index, &value);
->>>>>>> bf571c4a
+            index_event_account_id(trees, deposit_event.who, block_number, event_index);
             Ok(())
         },
         "Withdraw" => {
             let withdraw_event = event.as_event::<polkadot::balances::events::Withdraw>()?.unwrap();
-<<<<<<< HEAD
-            index_event_account_id(trees.clone(), withdraw_event.who, block_number, event_index);
-=======
-            let event = Event::Balances(
-                Balances::Withdraw {
-                    who: withdraw_event.who.clone(),
-                    amount: withdraw_event.amount,
-                }
-            );
-            let value = Event::encode(&event);
-            index_event_account_id(trees, withdraw_event.who, block_number, event_index, &value);
->>>>>>> bf571c4a
+            index_event_account_id(trees, withdraw_event.who, block_number, event_index);
             Ok(())
         },
         "Slashed" => {
             let slashed_event = event.as_event::<polkadot::balances::events::Slashed>()?.unwrap();
-<<<<<<< HEAD
-            index_event_account_id(trees.clone(), slashed_event.who, block_number, event_index);
-=======
-            let event = Event::Balances(
-                Balances::Slashed {
-                    who: slashed_event.who.clone(),
-                    amount: slashed_event.amount,
-                }
-            );
-            let value = Event::encode(&event);
-            index_event_account_id(trees, slashed_event.who, block_number, event_index, &value);
->>>>>>> bf571c4a
+            index_event_account_id(trees, slashed_event.who, block_number, event_index);
             Ok(())
         },
         _ => Ok(()),
