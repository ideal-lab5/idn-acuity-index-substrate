--- conflicted
+++ resolved
@@ -1,377 +1,81 @@
-<<<<<<< HEAD
 use crate::shared::*;
 use crate::substrate::*;
 
-=======
-use subxt::{
-    utils::AccountId32,
-};
-
-use parity_scale_codec::{Encode, Decode};
-use serde::Serialize;
-
-use crate::shared::*;
-use crate::substrate::*;
-
-#[derive(Encode, Decode, Serialize, Debug, Clone)]
-pub enum PoolState {
-    Open,
-    Blocked,
-    Destroying,
-}
-
-use crate::shared::polkadot::runtime_types::pallet_nomination_pools::PoolState as SubPoolState;
-
-impl From<SubPoolState> for PoolState {
-    fn from(x: SubPoolState) -> Self {
-       match x {
-            SubPoolState::Open => PoolState::Open,
-            SubPoolState::Blocked => PoolState::Blocked,
-            SubPoolState::Destroying => PoolState::Destroying,
-        }
-    }
-}
-
-#[derive(Encode, Decode, Serialize, Debug, Clone)]
-pub struct CommissionChangeRate {
-    pub max_increase: u32,
-    pub min_delay: u32,
-}
-/*
-use crate::shared::polkadot::runtime_types::pallet_nomination_pools::CommissionChangeRate as SubCommissionChangeRate;
-
-impl From<SubCommissionChangeRate> for CommissionChangeRate {
-    fn from(x: SubCommissionChangeRate) -> Self {
-        CommissionChangeRate {
-            max_increase: x.max_increase,
-            min_delay: x.min_delay,
-        }
-    }
-}
-*/
-#[derive(Encode, Decode, Serialize, Debug, Clone)]
-#[serde(tag = "variant", content = "details")]
-#[allow(clippy::enum_variant_names)]
-pub enum NominationPools {
-    #[serde(rename_all = "camelCase")]
-    Created {
-        depositor: AccountId32,
-        pool_id: u32,
-    },
-    #[serde(rename_all = "camelCase")]
-    Bonded {
-        member: AccountId32,
-        pool_id: u32,
-        bonded: u128,
-        joined: bool,
-    },
-    #[serde(rename_all = "camelCase")]
-    PaidOut {
-        member: AccountId32,
-        pool_id: u32,
-        payout: u128,
-    },
-    #[serde(rename_all = "camelCase")]
-    Unbonded {
-        member: AccountId32,
-        pool_id: u32,
-        balance: u128,
-        points: u128,
-        era: u32,
-    },
-    #[serde(rename_all = "camelCase")]
-    Withdrawn {
-        member: AccountId32,
-        pool_id: u32,
-        balance: u128,
-        points: u128,
-    },
-    #[serde(rename_all = "camelCase")]
-    Destroyed {
-        pool_id: u32,
-    },
-    #[serde(rename_all = "camelCase")]
-    StateChanged {
-        pool_id: u32,
-        new_state: PoolState,
-    },
-    #[serde(rename_all = "camelCase")]
-    MemberRemoved {
-        pool_id: u32,
-        member: AccountId32,
-    },
-    #[serde(rename_all = "camelCase")]
-    RolesUpdated {
-        root: Option<AccountId32>,
-        state_toggler: Option<AccountId32>,
-        nominator: Option<AccountId32>,
-    },
-    #[serde(rename_all = "camelCase")]
-    PoolSlashed {
-        pool_id: u32,
-        balance: u128,
-    },
-    #[serde(rename_all = "camelCase")]
-    UnbondingPoolSlashed {
-        pool_id: u32,
-        era: u32,
-        balance: u128,
-    },
-    #[serde(rename_all = "camelCase")]
-    PoolCommissionUpdated {
-        pool_id: u32,
-        current: Option<(u32, AccountId32)>,
-    },
-    #[serde(rename_all = "camelCase")]
-    PoolMaxCommissionUpdated {
-        pool_id: u32,
-        max_commission: u32,
-    },
-    #[serde(rename_all = "camelCase")]
-    PoolCommissionChangeRateUpdated {
-        pool_id: u32,
-        change_rate: CommissionChangeRate,
-    },
-    #[serde(rename_all = "camelCase")]
-    PoolCommissionClaimed {
-        pool_id: u32,
-        commission: u128,
-    },
-}
-
->>>>>>> bf571c4a
 pub fn nomination_pools_index_event(trees: Trees, block_number: u32, event_index: u32, event: subxt::events::EventDetails) -> Result<(), subxt::Error> {
     match event.variant_name() {
         "Created" => {
             let event = event.as_event::<polkadot::nomination_pools::events::Created>()?.unwrap();
-<<<<<<< HEAD
             index_event_account_id(trees.clone(), event.depositor, block_number, event_index);
-            index_event_pool_id(trees.clone(), event.pool_id, block_number, event_index);
-=======
-            let event_db = Event::NominationPools(
-                NominationPools::Created {
-                    depositor: event.depositor.clone(),
-                    pool_id: event.pool_id,
-                }
-            );
-            let value = Event::encode(&event_db);
-            index_event_account_id(trees.clone(), event.depositor, block_number, event_index, &value);
-            index_event_pool_id(trees, event.pool_id, block_number, event_index, &value);
->>>>>>> bf571c4a
+            index_event_pool_id(trees, event.pool_id, block_number, event_index);
             Ok(())
         },
         "Bonded" => {
             let event = event.as_event::<polkadot::nomination_pools::events::Bonded>()?.unwrap();
-<<<<<<< HEAD
             index_event_account_id(trees.clone(), event.member, block_number, event_index);
-            index_event_pool_id(trees.clone(), event.pool_id, block_number, event_index);
-=======
-            let event_db = Event::NominationPools(
-                NominationPools::Bonded {
-                    member: event.member.clone(),
-                    pool_id: event.pool_id,
-                    bonded: event.bonded,
-                    joined: event.joined,
-                }
-            );
-            let value = Event::encode(&event_db);
-            index_event_account_id(trees.clone(), event.member, block_number, event_index, &value);
-            index_event_pool_id(trees, event.pool_id, block_number, event_index, &value);
->>>>>>> bf571c4a
+            index_event_pool_id(trees, event.pool_id, block_number, event_index);
             Ok(())
         },
         "PaidOut" => {
             let event = event.as_event::<polkadot::nomination_pools::events::PaidOut>()?.unwrap();
-<<<<<<< HEAD
             index_event_account_id(trees.clone(), event.member, block_number, event_index);
-            index_event_pool_id(trees.clone(), event.pool_id, block_number, event_index);
-=======
-            let event_db = Event::NominationPools(
-                NominationPools::PaidOut {
-                    member: event.member.clone(),
-                    pool_id: event.pool_id,
-                    payout: event.payout,
-                }
-            );
-            let value = Event::encode(&event_db);
-            index_event_account_id(trees.clone(), event.member, block_number, event_index, &value);
-            index_event_pool_id(trees, event.pool_id, block_number, event_index, &value);
->>>>>>> bf571c4a
+            index_event_pool_id(trees, event.pool_id, block_number, event_index);
             Ok(())
         },
         "Unbonded" => {
             let event = event.as_event::<polkadot::nomination_pools::events::Unbonded>()?.unwrap();
-<<<<<<< HEAD
             index_event_account_id(trees.clone(), event.member, block_number, event_index);
-            index_event_pool_id(trees.clone(), event.pool_id, block_number, event_index);
-=======
-            let event_db = Event::NominationPools(
-                NominationPools::Unbonded {
-                    member: event.member.clone(),
-                    pool_id: event.pool_id,
-                    balance: event.balance,
-                    points: event.points,
-                    era: event.era,
-                }
-            );
-            let value = Event::encode(&event_db);
-            index_event_account_id(trees.clone(), event.member, block_number, event_index, &value);
-            index_event_pool_id(trees, event.pool_id, block_number, event_index, &value);
->>>>>>> bf571c4a
+            index_event_pool_id(trees, event.pool_id, block_number, event_index);
             Ok(())
         },
         "Withdrawn" => {
             let event = event.as_event::<polkadot::nomination_pools::events::Withdrawn>()?.unwrap();
-<<<<<<< HEAD
             index_event_account_id(trees.clone(), event.member, block_number, event_index);
-            index_event_pool_id(trees.clone(), event.pool_id, block_number, event_index);
-=======
-            let event_db = Event::NominationPools(
-                NominationPools::Withdrawn {
-                    member: event.member.clone(),
-                    pool_id: event.pool_id,
-                    balance: event.balance,
-                    points: event.points,
-                }
-            );
-            let value = Event::encode(&event_db);
-            index_event_account_id(trees.clone(), event.member, block_number, event_index, &value);
-            index_event_pool_id(trees, event.pool_id, block_number, event_index, &value);
->>>>>>> bf571c4a
+            index_event_pool_id(trees, event.pool_id, block_number, event_index);
             Ok(())
         },
         "Destroyed" => {
             let event = event.as_event::<polkadot::nomination_pools::events::Destroyed>()?.unwrap();
-<<<<<<< HEAD
-            index_event_pool_id(trees.clone(), event.pool_id, block_number, event_index);
-=======
-            let event_db = Event::NominationPools(
-                NominationPools::Destroyed {
-                    pool_id: event.pool_id,
-                }
-            );
-            let value = Event::encode(&event_db);
-            index_event_pool_id(trees, event.pool_id, block_number, event_index, &value);
->>>>>>> bf571c4a
+            index_event_pool_id(trees, event.pool_id, block_number, event_index);
             Ok(())
         },
         "StateChanged" => {
             let event = event.as_event::<polkadot::nomination_pools::events::StateChanged>()?.unwrap();
-<<<<<<< HEAD
-            index_event_pool_id(trees.clone(), event.pool_id, block_number, event_index);
-=======
-            let event_db = Event::NominationPools(
-                NominationPools::StateChanged {
-                    pool_id: event.pool_id,
-                    new_state: event.new_state.into(),
-                }
-            );
-            let value = Event::encode(&event_db);
-            index_event_pool_id(trees, event.pool_id, block_number, event_index, &value);
->>>>>>> bf571c4a
+            index_event_pool_id(trees, event.pool_id, block_number, event_index);
             Ok(())
         },
         "MemberRemoved" => {
             let event = event.as_event::<polkadot::nomination_pools::events::MemberRemoved>()?.unwrap();
-<<<<<<< HEAD
             index_event_pool_id(trees.clone(), event.pool_id, block_number, event_index);
-            index_event_account_id(trees.clone(), event.member, block_number, event_index);
-=======
-            let event_db = Event::NominationPools(
-                NominationPools::MemberRemoved {
-                    pool_id: event.pool_id,
-                    member: event.member.clone(),
-                }
-            );
-            let value = Event::encode(&event_db);
-            index_event_pool_id(trees.clone(), event.pool_id, block_number, event_index, &value);
-            index_event_account_id(trees, event.member, block_number, event_index, &value);
->>>>>>> bf571c4a
+            index_event_account_id(trees, event.member, block_number, event_index);
             Ok(())
         },
         "RolesUpdated" => {
             let event = event.as_event::<polkadot::nomination_pools::events::RolesUpdated>()?.unwrap();
-<<<<<<< HEAD
-            match event.root {
-                Some(account) => index_event_account_id(trees.clone(), account, block_number, event_index),
-                None => {},
-            }
-            match event.state_toggler {
-                Some(account) => index_event_account_id(trees.clone(), account, block_number, event_index),
-                None => {},
-            }
-            match event.nominator {
-                Some(account) => index_event_account_id(trees.clone(), account, block_number, event_index),
-                None => {},
-=======
-            let event_db = Event::NominationPools(
-                NominationPools::RolesUpdated {
-                    root: event.root.clone(),
-                    state_toggler: event.state_toggler.clone(),
-                    nominator: event.nominator.clone(),
-                }
-            );
-            let value = Event::encode(&event_db);
             if let Some(account) = event.root {
-                index_event_account_id(trees.clone(), account, block_number, event_index, &value);
+                index_event_account_id(trees.clone(), account, block_number, event_index);
             }
             if let Some(account) = event.state_toggler {
-                index_event_account_id(trees.clone(), account, block_number, event_index, &value);
+                index_event_account_id(trees.clone(), account, block_number, event_index);
             }
             if let Some(account) = event.nominator {
-                index_event_account_id(trees, account, block_number, event_index, &value);
->>>>>>> bf571c4a
+                index_event_account_id(trees, account, block_number, event_index);
             }
             Ok(())
         },
         "PoolSlashed" => {
             let event = event.as_event::<polkadot::nomination_pools::events::PoolSlashed>()?.unwrap();
-<<<<<<< HEAD
-            index_event_pool_id(trees.clone(), event.pool_id, block_number, event_index);
-=======
-            let event_db = Event::NominationPools(
-                NominationPools::PoolSlashed {
-                    pool_id: event.pool_id,
-                    balance: event.balance,
-                }
-            );
-            let value = Event::encode(&event_db);
-            index_event_pool_id(trees, event.pool_id, block_number, event_index, &value);
->>>>>>> bf571c4a
+            index_event_pool_id(trees, event.pool_id, block_number, event_index);
             Ok(())
         },
         "UnbondingPoolSlashed" => {
             let event = event.as_event::<polkadot::nomination_pools::events::UnbondingPoolSlashed>()?.unwrap();
-<<<<<<< HEAD
-            index_event_pool_id(trees.clone(), event.pool_id, block_number, event_index);
-=======
-            let event_db = Event::NominationPools(
-                NominationPools::UnbondingPoolSlashed {
-                    pool_id: event.pool_id,
-                    era: event.era,
-                    balance: event.balance,
-                }
-            );
-            let value = Event::encode(&event_db);
-            index_event_pool_id(trees, event.pool_id, block_number, event_index, &value);
->>>>>>> bf571c4a
+            index_event_pool_id(trees, event.pool_id, block_number, event_index);
             Ok(())
         },
 /*
         "PoolCommissionUpdated" => {
             let event = event.as_event::<polkadot::nomination_pools::events::PoolCommissionUpdated>()?.unwrap();
-<<<<<<< HEAD
-            index_event_pool_id(trees.clone(), event.pool_id, block_number, event_index);
-=======
-            let event_db = Event::NominationPools(
-                NominationPools::PoolCommissionUpdated {
-                    pool_id: event.pool_id,
-                    current: event.current.clone(),
-                }
-            );
-            let value = Event::encode(&event_db);
-            index_event_pool_id(trees, event.pool_id, block_number, event_index, &value);
->>>>>>> bf571c4a
+            index_event_pool_id(trees, event.pool_id, block_number, event_index);
             match event.current {
                 Some((i, account)) => index_event_account_id(trees.clone(), account, block_number, event_index),
                 None => {},
@@ -379,33 +83,15 @@
         },
         "PoolCommissionChangeRateUpdated" => {
             let event = event.as_event::<polkadot::nomination_pools::events::PoolCommissionChangeRateUpdated>()?.unwrap();
-<<<<<<< HEAD
-            index_event_pool_id(trees.clone(), event.pool_id, block_number, event_index);
+            index_event_pool_id(trees, event.pool_id, block_number, event_index);
         },
         "PoolCommissionClaimed" => {
             let event = event.as_event::<polkadot::nomination_pools::events::PoolCommissionClaimed>()?.unwrap();
-            index_event_pool_id(trees.clone(), event.pool_id, block_number, event_index);
-=======
-            let event_db = Event::NominationPools(
-                NominationPools::PoolCommissionChangeRateUpdated {
-                    pool_id: event.pool_id,
-                    change_rate: event.change_rate,
-                }
-            );
-            let value = Event::encode(&event_db);
-            index_event_pool_id(trees, event.pool_id, block_number, event_index, &value);
+            index_event_pool_id(trees, event.pool_id, block_number, event_index);
         },
         "PoolCommissionClaimed" => {
             let event = event.as_event::<polkadot::nomination_pools::events::PoolCommissionClaimed>()?.unwrap();
-            let event_db = Event::NominationPools(
-                NominationPools::PoolCommissionClaimed {
-                    pool_id: event.pool_id,
-                    commission: event.commission,
-                }
-            );
-            let value = Event::encode(&event_db);
             index_event_pool_id(trees, event.pool_id, block_number, event_index, &value);
->>>>>>> bf571c4a
         },
 */
         _ => Ok(()),
