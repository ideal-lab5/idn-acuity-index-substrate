--- conflicted
+++ resolved
@@ -1,144 +1,33 @@
-<<<<<<< HEAD
 use crate::shared::*;
 use crate::substrate::*;
 
-=======
-use subxt::{
-    utils::AccountId32,
-};
-
-use parity_scale_codec::{Encode, Decode};
-use serde::Serialize;
-
-use crate::shared::*;
-use crate::substrate::*;
-
-#[derive(Encode, Decode, Debug, Clone)]
-pub struct TipHash(pub [u8; 32]);
-
-impl Serialize for TipHash {
-    fn serialize<S>(&self, serializer: S) -> Result<S::Ok, S::Error>
-    where
-        S: serde::Serializer,
-    {
-        let mut hex_string = "0x".to_owned();
-        hex_string.push_str(&hex::encode(self.0));
-        serializer.serialize_str(&hex_string)
-    }
-}
-
-#[derive(Encode, Decode, Serialize, Debug, Clone)]
-#[serde(tag = "variant", content = "details")]
-pub enum Tips {
-    NewTip {
-        tip_hash: TipHash,
-    },
-    #[serde(rename_all = "camelCase")]
-    TipClosing {
-        tip_hash: TipHash,
-    },
-    #[serde(rename_all = "camelCase")]
-    TipClosed {
-        tip_hash: TipHash,
-        who: AccountId32,
-        payout: u128,
-    },
-    #[serde(rename_all = "camelCase")]
-    TipRetracted {
-        tip_hash: TipHash,
-    },
-    #[serde(rename_all = "camelCase")]
-    TipSlashed {
-        tip_hash: TipHash,
-        finder: AccountId32,
-        deposit: u128,
-    },
-}
-
->>>>>>> bf571c4a
 pub fn tips_index_event(trees: Trees, block_number: u32, event_index: u32, event: subxt::events::EventDetails) -> Result<(), subxt::Error> {
     match event.variant_name() {
         "NewTip" => {
             let event = event.as_event::<polkadot::tips::events::NewTip>()?.unwrap();
-<<<<<<< HEAD
-            index_event_tip_hash(trees.clone(), event.tip_hash.into(), block_number, event_index);
-=======
-            let event_db = Event::Tips(
-                Tips::NewTip {
-            	        tip_hash: TipHash(event.tip_hash.into()),
-                }
-            );
-            let value = Event::encode(&event_db);
-            index_event_tip_hash(trees, event.tip_hash.into(), block_number, event_index, &value);
->>>>>>> bf571c4a
+            index_event_tip_hash(trees, event.tip_hash.into(), block_number, event_index);
             Ok(())
         },
         "TipClosing" => {
             let event = event.as_event::<polkadot::tips::events::TipClosing>()?.unwrap();
-<<<<<<< HEAD
-            index_event_tip_hash(trees.clone(), event.tip_hash.into(), block_number, event_index);
-=======
-            let event_db = Event::Tips(
-                Tips::TipClosing {
-            	        tip_hash: TipHash(event.tip_hash.into()),
-                }
-            );
-            let value = Event::encode(&event_db);
-            index_event_tip_hash(trees, event.tip_hash.into(), block_number, event_index, &value);
->>>>>>> bf571c4a
+            index_event_tip_hash(trees, event.tip_hash.into(), block_number, event_index);
             Ok(())
         },
         "TipClosed" => {
             let event = event.as_event::<polkadot::tips::events::TipClosed>()?.unwrap();
-<<<<<<< HEAD
             index_event_tip_hash(trees.clone(), event.tip_hash.into(), block_number, event_index);
-            index_event_account_id(trees.clone(), event.who, block_number, event_index);
-=======
-            let event_db = Event::Tips(
-                Tips::TipClosed {
-            	        tip_hash: TipHash(event.tip_hash.into()),
-                    who: event.who.clone(),
-                    payout: event.payout,
-                }
-            );
-            let value = Event::encode(&event_db);
-            index_event_tip_hash(trees.clone(), event.tip_hash.into(), block_number, event_index, &value);
-            index_event_account_id(trees, event.who, block_number, event_index, &value);
->>>>>>> bf571c4a
+            index_event_account_id(trees, event.who, block_number, event_index);
             Ok(())
         },
         "TipRetracted" => {
             let event = event.as_event::<polkadot::tips::events::TipRetracted>()?.unwrap();
-<<<<<<< HEAD
-            index_event_tip_hash(trees.clone(), event.tip_hash.into(), block_number, event_index);
-=======
-            let event_db = Event::Tips(
-                Tips::TipRetracted {
-            	        tip_hash: TipHash(event.tip_hash.into()),
-                }
-            );
-            let value = Event::encode(&event_db);
-            index_event_tip_hash(trees, event.tip_hash.into(), block_number, event_index, &value);
->>>>>>> bf571c4a
+            index_event_tip_hash(trees, event.tip_hash.into(), block_number, event_index);
             Ok(())
         },
         "TipSlashed" => {
             let event = event.as_event::<polkadot::tips::events::TipSlashed>()?.unwrap();
-<<<<<<< HEAD
             index_event_tip_hash(trees.clone(), event.tip_hash.into(), block_number, event_index);
-            index_event_account_id(trees.clone(), event.finder, block_number, event_index);
-=======
-            let event_db = Event::Tips(
-                Tips::TipSlashed {
-            	        tip_hash: TipHash(event.tip_hash.into()),
-                    finder: event.finder.clone(),
-                    deposit: event.deposit,
-                }
-            );
-            let value = Event::encode(&event_db);
-            index_event_tip_hash(trees.clone(), event.tip_hash.into(), block_number, event_index, &value);
-            index_event_account_id(trees, event.finder, block_number, event_index, &value);
->>>>>>> bf571c4a
+            index_event_account_id(trees, event.finder, block_number, event_index);
             Ok(())
         },
         _ => Ok(()),
