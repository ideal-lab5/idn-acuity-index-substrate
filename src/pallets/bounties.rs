<<<<<<< HEAD
use crate::shared::*;
use crate::substrate::*;

=======
use subxt::{
    utils::AccountId32,
};

use parity_scale_codec::{Encode, Decode};
use serde::Serialize;

use crate::shared::*;
use crate::substrate::*;

#[derive(Encode, Decode, Serialize, Debug, Clone)]
#[serde(tag = "variant", content = "details")]
#[allow(clippy::enum_variant_names)]
pub enum Bounties {
    #[serde(rename_all = "camelCase")]
    BountyProposed {
        index: u32,
    },
    #[serde(rename_all = "camelCase")]
    BountyRejected {
        index: u32,
        bond: u128,
    },
    #[serde(rename_all = "camelCase")]
    BountyBecameActive {
        index: u32,
    },
    #[serde(rename_all = "camelCase")]
    BountyAwarded {
        index: u32,
        beneficiary: AccountId32,
    },
    #[serde(rename_all = "camelCase")]
    BountyClaimed {
        index: u32,
        payout: u128,
        beneficiary: AccountId32,
    },
    #[serde(rename_all = "camelCase")]
    BountyCanceled {
        index: u32,
    },
    #[serde(rename_all = "camelCase")]
    BountyExtended {
        index: u32,
    },
}

>>>>>>> bf571c4a
pub fn bounties_index_event(trees: Trees, block_number: u32, event_index: u32, event: subxt::events::EventDetails) -> Result<(), subxt::Error> {
    match event.variant_name() {
        "BountyProposed" => {
            let event = event.as_event::<polkadot::bounties::events::BountyProposed>()?.unwrap();
<<<<<<< HEAD
            index_event_bounty_index(trees.clone(), event.index, block_number, event_index);
=======
            let event_db = Event::Bounties(
                Bounties::BountyProposed {
                    index: event.index,
                }
            );
            let value = Event::encode(&event_db);
            index_event_bounty_index(trees, event.index, block_number, event_index, &value);
>>>>>>> bf571c4a
            Ok(())
        },
        "BountyRejected" => {
            let event = event.as_event::<polkadot::bounties::events::BountyRejected>()?.unwrap();
<<<<<<< HEAD
            index_event_bounty_index(trees.clone(), event.index, block_number, event_index);
=======
            let event_db = Event::Bounties(
                Bounties::BountyRejected {
                    index: event.index,
                    bond: event.bond,
                }
            );
            let value = Event::encode(&event_db);
            index_event_bounty_index(trees, event.index, block_number, event_index, &value);
>>>>>>> bf571c4a
            Ok(())
        },
        "BountyBecameActive" => {
            let event = event.as_event::<polkadot::bounties::events::BountyBecameActive>()?.unwrap();
<<<<<<< HEAD
            index_event_bounty_index(trees.clone(), event.index, block_number, event_index);
=======
            let event_db = Event::Bounties(
                Bounties::BountyBecameActive {
                    index: event.index,
                }
            );
            let value = Event::encode(&event_db);
            index_event_bounty_index(trees, event.index, block_number, event_index, &value);
>>>>>>> bf571c4a
            Ok(())
        },
        "BountyAwarded" => {
            let event = event.as_event::<polkadot::bounties::events::BountyAwarded>()?.unwrap();
<<<<<<< HEAD
            index_event_bounty_index(trees.clone(), event.index, block_number, event_index);
            index_event_account_id(trees.clone(), event.beneficiary, block_number, event_index);
=======
            let event_db = Event::Bounties(
                Bounties::BountyAwarded {
                    index: event.index,
                    beneficiary: event.beneficiary.clone(),
                }
            );
            let value = Event::encode(&event_db);
            index_event_bounty_index(trees.clone(), event.index, block_number, event_index, &value);
            index_event_account_id(trees, event.beneficiary, block_number, event_index, &value);
>>>>>>> bf571c4a
            Ok(())
        },
        "BountyClaimed" => {
            let event = event.as_event::<polkadot::bounties::events::BountyClaimed>()?.unwrap();
<<<<<<< HEAD
            index_event_bounty_index(trees.clone(), event.index, block_number, event_index);
            index_event_account_id(trees.clone(), event.beneficiary, block_number, event_index);
=======
            let event_db = Event::Bounties(
                Bounties::BountyClaimed {
                    index: event.index,
                    payout: event.payout,
                    beneficiary: event.beneficiary.clone(),
                }
            );
            let value = Event::encode(&event_db);
            index_event_bounty_index(trees.clone(), event.index, block_number, event_index, &value);
            index_event_account_id(trees, event.beneficiary, block_number, event_index, &value);
>>>>>>> bf571c4a
            Ok(())
        },
        "BountyCanceled" => {
            let event = event.as_event::<polkadot::bounties::events::BountyCanceled>()?.unwrap();
<<<<<<< HEAD
            index_event_bounty_index(trees.clone(), event.index, block_number, event_index);
=======
            let event_db = Event::Bounties(
                Bounties::BountyCanceled {
                    index: event.index,
                }
            );
            let value = Event::encode(&event_db);
            index_event_bounty_index(trees, event.index, block_number, event_index, &value);
>>>>>>> bf571c4a
            Ok(())
        },
        "BountyExtended" => {
            let event = event.as_event::<polkadot::bounties::events::BountyExtended>()?.unwrap();
<<<<<<< HEAD
            index_event_bounty_index(trees.clone(), event.index, block_number, event_index);
=======
            let event_db = Event::Bounties(
                Bounties::BountyExtended {
                    index: event.index,
                }
            );
            let value = Event::encode(&event_db);
            index_event_bounty_index(trees, event.index, block_number, event_index, &value);
>>>>>>> bf571c4a
            Ok(())
        },
        _ => Ok(()),
    }
}<|MERGE_RESOLUTION|>--- conflicted
+++ resolved
@@ -1,170 +1,43 @@
-<<<<<<< HEAD
 use crate::shared::*;
 use crate::substrate::*;
 
-=======
-use subxt::{
-    utils::AccountId32,
-};
-
-use parity_scale_codec::{Encode, Decode};
-use serde::Serialize;
-
-use crate::shared::*;
-use crate::substrate::*;
-
-#[derive(Encode, Decode, Serialize, Debug, Clone)]
-#[serde(tag = "variant", content = "details")]
-#[allow(clippy::enum_variant_names)]
-pub enum Bounties {
-    #[serde(rename_all = "camelCase")]
-    BountyProposed {
-        index: u32,
-    },
-    #[serde(rename_all = "camelCase")]
-    BountyRejected {
-        index: u32,
-        bond: u128,
-    },
-    #[serde(rename_all = "camelCase")]
-    BountyBecameActive {
-        index: u32,
-    },
-    #[serde(rename_all = "camelCase")]
-    BountyAwarded {
-        index: u32,
-        beneficiary: AccountId32,
-    },
-    #[serde(rename_all = "camelCase")]
-    BountyClaimed {
-        index: u32,
-        payout: u128,
-        beneficiary: AccountId32,
-    },
-    #[serde(rename_all = "camelCase")]
-    BountyCanceled {
-        index: u32,
-    },
-    #[serde(rename_all = "camelCase")]
-    BountyExtended {
-        index: u32,
-    },
-}
-
->>>>>>> bf571c4a
 pub fn bounties_index_event(trees: Trees, block_number: u32, event_index: u32, event: subxt::events::EventDetails) -> Result<(), subxt::Error> {
     match event.variant_name() {
         "BountyProposed" => {
             let event = event.as_event::<polkadot::bounties::events::BountyProposed>()?.unwrap();
-<<<<<<< HEAD
-            index_event_bounty_index(trees.clone(), event.index, block_number, event_index);
-=======
-            let event_db = Event::Bounties(
-                Bounties::BountyProposed {
-                    index: event.index,
-                }
-            );
-            let value = Event::encode(&event_db);
-            index_event_bounty_index(trees, event.index, block_number, event_index, &value);
->>>>>>> bf571c4a
+            index_event_bounty_index(trees, event.index, block_number, event_index);
             Ok(())
         },
         "BountyRejected" => {
             let event = event.as_event::<polkadot::bounties::events::BountyRejected>()?.unwrap();
-<<<<<<< HEAD
-            index_event_bounty_index(trees.clone(), event.index, block_number, event_index);
-=======
-            let event_db = Event::Bounties(
-                Bounties::BountyRejected {
-                    index: event.index,
-                    bond: event.bond,
-                }
-            );
-            let value = Event::encode(&event_db);
-            index_event_bounty_index(trees, event.index, block_number, event_index, &value);
->>>>>>> bf571c4a
+            index_event_bounty_index(trees, event.index, block_number, event_index);
             Ok(())
         },
         "BountyBecameActive" => {
             let event = event.as_event::<polkadot::bounties::events::BountyBecameActive>()?.unwrap();
-<<<<<<< HEAD
-            index_event_bounty_index(trees.clone(), event.index, block_number, event_index);
-=======
-            let event_db = Event::Bounties(
-                Bounties::BountyBecameActive {
-                    index: event.index,
-                }
-            );
-            let value = Event::encode(&event_db);
-            index_event_bounty_index(trees, event.index, block_number, event_index, &value);
->>>>>>> bf571c4a
+            index_event_bounty_index(trees, event.index, block_number, event_index);
             Ok(())
         },
         "BountyAwarded" => {
             let event = event.as_event::<polkadot::bounties::events::BountyAwarded>()?.unwrap();
-<<<<<<< HEAD
             index_event_bounty_index(trees.clone(), event.index, block_number, event_index);
-            index_event_account_id(trees.clone(), event.beneficiary, block_number, event_index);
-=======
-            let event_db = Event::Bounties(
-                Bounties::BountyAwarded {
-                    index: event.index,
-                    beneficiary: event.beneficiary.clone(),
-                }
-            );
-            let value = Event::encode(&event_db);
-            index_event_bounty_index(trees.clone(), event.index, block_number, event_index, &value);
-            index_event_account_id(trees, event.beneficiary, block_number, event_index, &value);
->>>>>>> bf571c4a
+            index_event_account_id(trees, event.beneficiary, block_number, event_index);
             Ok(())
         },
         "BountyClaimed" => {
             let event = event.as_event::<polkadot::bounties::events::BountyClaimed>()?.unwrap();
-<<<<<<< HEAD
             index_event_bounty_index(trees.clone(), event.index, block_number, event_index);
-            index_event_account_id(trees.clone(), event.beneficiary, block_number, event_index);
-=======
-            let event_db = Event::Bounties(
-                Bounties::BountyClaimed {
-                    index: event.index,
-                    payout: event.payout,
-                    beneficiary: event.beneficiary.clone(),
-                }
-            );
-            let value = Event::encode(&event_db);
-            index_event_bounty_index(trees.clone(), event.index, block_number, event_index, &value);
-            index_event_account_id(trees, event.beneficiary, block_number, event_index, &value);
->>>>>>> bf571c4a
+            index_event_account_id(trees, event.beneficiary, block_number, event_index);
             Ok(())
         },
         "BountyCanceled" => {
             let event = event.as_event::<polkadot::bounties::events::BountyCanceled>()?.unwrap();
-<<<<<<< HEAD
-            index_event_bounty_index(trees.clone(), event.index, block_number, event_index);
-=======
-            let event_db = Event::Bounties(
-                Bounties::BountyCanceled {
-                    index: event.index,
-                }
-            );
-            let value = Event::encode(&event_db);
-            index_event_bounty_index(trees, event.index, block_number, event_index, &value);
->>>>>>> bf571c4a
+            index_event_bounty_index(trees, event.index, block_number, event_index);
             Ok(())
         },
         "BountyExtended" => {
             let event = event.as_event::<polkadot::bounties::events::BountyExtended>()?.unwrap();
-<<<<<<< HEAD
-            index_event_bounty_index(trees.clone(), event.index, block_number, event_index);
-=======
-            let event_db = Event::Bounties(
-                Bounties::BountyExtended {
-                    index: event.index,
-                }
-            );
-            let value = Event::encode(&event_db);
-            index_event_bounty_index(trees, event.index, block_number, event_index, &value);
->>>>>>> bf571c4a
+            index_event_bounty_index(trees, event.index, block_number, event_index);
             Ok(())
         },
         _ => Ok(()),
