<<<<<<< HEAD
use crate::shared::*;
use crate::substrate::*;

=======
use subxt::{
    utils::AccountId32,
};

use parity_scale_codec::{Encode, Decode};
use serde::Serialize;

use crate::shared::*;
use crate::substrate::*;

#[derive(Encode, Decode, Serialize, Debug, Clone)]
#[serde(tag = "variant", content = "details")]
pub enum PhragmenElection {
    #[serde(rename_all = "camelCase")]
    NewTerm {
        new_members: Vec<(AccountId32, u128)>,
    },
    #[serde(rename_all = "camelCase")]
    MemberKicked {
        member: AccountId32,
    },
    #[serde(rename_all = "camelCase")]
    Renounced {
        candidate: AccountId32,
    },
    #[serde(rename_all = "camelCase")]
    CandidateSlashed {
        candidate: AccountId32,
        amount: u128,
    },
    #[serde(rename_all = "camelCase")]
    SeatHolderSlashed {
        seat_holder: AccountId32,
        amount: u128,
    },
}

>>>>>>> bf571c4a
pub fn elections_phragmen_index_event(trees: Trees, block_number: u32, event_index: u32, event: subxt::events::EventDetails) -> Result<(), subxt::Error> {
    match event.variant_name() {
        "NewTerm" => {
            let event = event.as_event::<polkadot::phragmen_election::events::NewTerm>()?.unwrap();
            for member in &event.new_members {
                index_event_account_id(trees.clone(), member.0.clone(), block_number, event_index);
            }
            Ok(())
        },
        "MemberKicked" => {
            let event = event.as_event::<polkadot::phragmen_election::events::MemberKicked>()?.unwrap();
<<<<<<< HEAD
            index_event_account_id(trees.clone(), event.member, block_number, event_index);
=======
            let event_db = Event::PhragmenElection(
                PhragmenElection::MemberKicked {
            	        member: event.member.clone(),
                }
            );
            let value = Event::encode(&event_db);
            index_event_account_id(trees, event.member, block_number, event_index, &value);
>>>>>>> bf571c4a
            Ok(())
        },
        "Renounced" => {
            let event = event.as_event::<polkadot::phragmen_election::events::Renounced>()?.unwrap();
<<<<<<< HEAD
            index_event_account_id(trees.clone(), event.candidate, block_number, event_index);
=======
            let event_db = Event::PhragmenElection(
                PhragmenElection::Renounced {
            	        candidate: event.candidate.clone(),
                }
            );
            let value = Event::encode(&event_db);
            index_event_account_id(trees, event.candidate, block_number, event_index, &value);
>>>>>>> bf571c4a
            Ok(())
        },
        "CandidateSlashed" => {
            let event = event.as_event::<polkadot::phragmen_election::events::CandidateSlashed>()?.unwrap();
<<<<<<< HEAD
            index_event_account_id(trees.clone(), event.candidate, block_number, event_index);
=======
            let event_db = Event::PhragmenElection(
                PhragmenElection::CandidateSlashed {
            	        candidate: event.candidate.clone(),
                    amount: event.amount,
                }
            );
            let value = Event::encode(&event_db);
            index_event_account_id(trees, event.candidate, block_number, event_index, &value);
>>>>>>> bf571c4a
            Ok(())
        },
        "SeatHolderSlashed" => {
            let event = event.as_event::<polkadot::phragmen_election::events::SeatHolderSlashed>()?.unwrap();
<<<<<<< HEAD
            index_event_account_id(trees.clone(), event.seat_holder, block_number, event_index);
=======
            let event_db = Event::PhragmenElection(
                PhragmenElection::SeatHolderSlashed {
            	        seat_holder: event.seat_holder.clone(),
                    amount: event.amount,
                }
            );
            let value = Event::encode(&event_db);
            index_event_account_id(trees, event.seat_holder, block_number, event_index, &value);
>>>>>>> bf571c4a
            Ok(())
        },
        _ => Ok(()),
    }
}<|MERGE_RESOLUTION|>--- conflicted
+++ resolved
@@ -1,46 +1,6 @@
-<<<<<<< HEAD
 use crate::shared::*;
 use crate::substrate::*;
 
-=======
-use subxt::{
-    utils::AccountId32,
-};
-
-use parity_scale_codec::{Encode, Decode};
-use serde::Serialize;
-
-use crate::shared::*;
-use crate::substrate::*;
-
-#[derive(Encode, Decode, Serialize, Debug, Clone)]
-#[serde(tag = "variant", content = "details")]
-pub enum PhragmenElection {
-    #[serde(rename_all = "camelCase")]
-    NewTerm {
-        new_members: Vec<(AccountId32, u128)>,
-    },
-    #[serde(rename_all = "camelCase")]
-    MemberKicked {
-        member: AccountId32,
-    },
-    #[serde(rename_all = "camelCase")]
-    Renounced {
-        candidate: AccountId32,
-    },
-    #[serde(rename_all = "camelCase")]
-    CandidateSlashed {
-        candidate: AccountId32,
-        amount: u128,
-    },
-    #[serde(rename_all = "camelCase")]
-    SeatHolderSlashed {
-        seat_holder: AccountId32,
-        amount: u128,
-    },
-}
-
->>>>>>> bf571c4a
 pub fn elections_phragmen_index_event(trees: Trees, block_number: u32, event_index: u32, event: subxt::events::EventDetails) -> Result<(), subxt::Error> {
     match event.variant_name() {
         "NewTerm" => {
@@ -52,64 +12,22 @@
         },
         "MemberKicked" => {
             let event = event.as_event::<polkadot::phragmen_election::events::MemberKicked>()?.unwrap();
-<<<<<<< HEAD
-            index_event_account_id(trees.clone(), event.member, block_number, event_index);
-=======
-            let event_db = Event::PhragmenElection(
-                PhragmenElection::MemberKicked {
-            	        member: event.member.clone(),
-                }
-            );
-            let value = Event::encode(&event_db);
-            index_event_account_id(trees, event.member, block_number, event_index, &value);
->>>>>>> bf571c4a
+            index_event_account_id(trees, event.member, block_number, event_index);
             Ok(())
         },
         "Renounced" => {
             let event = event.as_event::<polkadot::phragmen_election::events::Renounced>()?.unwrap();
-<<<<<<< HEAD
-            index_event_account_id(trees.clone(), event.candidate, block_number, event_index);
-=======
-            let event_db = Event::PhragmenElection(
-                PhragmenElection::Renounced {
-            	        candidate: event.candidate.clone(),
-                }
-            );
-            let value = Event::encode(&event_db);
-            index_event_account_id(trees, event.candidate, block_number, event_index, &value);
->>>>>>> bf571c4a
+            index_event_account_id(trees, event.candidate, block_number, event_index);
             Ok(())
         },
         "CandidateSlashed" => {
             let event = event.as_event::<polkadot::phragmen_election::events::CandidateSlashed>()?.unwrap();
-<<<<<<< HEAD
-            index_event_account_id(trees.clone(), event.candidate, block_number, event_index);
-=======
-            let event_db = Event::PhragmenElection(
-                PhragmenElection::CandidateSlashed {
-            	        candidate: event.candidate.clone(),
-                    amount: event.amount,
-                }
-            );
-            let value = Event::encode(&event_db);
-            index_event_account_id(trees, event.candidate, block_number, event_index, &value);
->>>>>>> bf571c4a
+            index_event_account_id(trees, event.candidate, block_number, event_index);
             Ok(())
         },
         "SeatHolderSlashed" => {
             let event = event.as_event::<polkadot::phragmen_election::events::SeatHolderSlashed>()?.unwrap();
-<<<<<<< HEAD
-            index_event_account_id(trees.clone(), event.seat_holder, block_number, event_index);
-=======
-            let event_db = Event::PhragmenElection(
-                PhragmenElection::SeatHolderSlashed {
-            	        seat_holder: event.seat_holder.clone(),
-                    amount: event.amount,
-                }
-            );
-            let value = Event::encode(&event_db);
-            index_event_account_id(trees, event.seat_holder, block_number, event_index, &value);
->>>>>>> bf571c4a
+            index_event_account_id(trees, event.seat_holder, block_number, event_index);
             Ok(())
         },
         _ => Ok(()),
